--- conflicted
+++ resolved
@@ -2,11 +2,7 @@
 
 Encryption is done in PMAPI, bridge utils and bridge itself. The best would be to keep encryption
 in PMAPI and bridge utils (in package such as messages). All packages are using our high-level
-<<<<<<< HEAD
-GopenPGP library on top of openpgp.
-=======
 GopenPGP library on top of OpenPGP.
->>>>>>> a219ecf3
 
 ## `gopenpgp.KeyRing`
 

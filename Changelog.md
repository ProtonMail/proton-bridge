# Proton Mail Bridge Changelog

Changelog [format](http://keepachangelog.com/en/1.0.0/)


## Flavien Bridge 3.16.0

### Added
* BRIDGE-205: Add support for the IMAP AUTHENTICATE command.
* BRIDGE-268: Add kill switch feature flag for the IMAP AUTHENTICATE command.
* BRIDGE-261: Delete gluon data during user deletion.
* BRIDGE-246: Test: Add Settings Menu Bridge UI e2e automation tests.

### Changed
* BRIDGE-107: Improved human verification UX.
* BRIDGE-281: Disable keychain test on macOS.
* BRIDGE-266: Heartbeat telemetry update.
* BRIDGE-253: Removed unused telemetry (activation and troubleshooting).
* BRIDGE-252: Restored the -h shortcut for the CLI --help switch.
* BRIDGE-264: Ignore apple notes as UserAgent.

### Fixed
* BRIDGE-256: Fix reversed order of headers with multiple values.
* BRIDGE-258: Fixed issue with draft updates and sending during synchronization.


<<<<<<< HEAD
=======
## Erasmus Bridge 3.15.1

### Changed
* BRIDGE-281: Disable keychain test on macOS.


>>>>>>> edbc7d0e
## Erasmus Bridge 3.15.0

### Added
* BRIDGE-238: Added host information to sentry events; new sentry event for keychain issues.
* BRIDGE-236: Added SMTP observability metrics.
* BRIDGE-217: Added missing parameter to the CLI help command.
* BRIDGE-234: Add accessibility name in QML for UI automation.
* BRIDGE-232: Test: Add Home Menu Bridge UI e2e automation tests.
* BRIDGE-220: Test: Add Bridge E2E UI login/logout tests for Windows.

### Changed
* BRIDGE-228: Removed sentry events.
* BRIDGE-218: Observability adapter; gluon observability metrics and tests.
* BRIDGE-215: Tweak wording on macOS profile install page.
* BRIDGE-131: Test: Integration tests for messages from Proton <-> Gmail.
* BRIDGE-142: Bridge icon can be removed from the menu bar on macOS.

### Fixed
* BRIDGE-240: Fix for running against Qt 6.8 (contribution of GitHub user Cimbali).
* BRIDGE-231: Fix reversed header order in messages.
* BRIDGE-235: Fix compilation of Bridge GUI Tester on Windows.
* BRIDGE-120: Use appropriate address key when importing / saving draft.


## Dragon Bridge 3.14.0

### Changed
* BRIDGE-207: Failure to download or verify an update now fails silently.
* BRIDGE-204: Removed redundant Sentry events.
* BRIDGE-150: Observability service modification.
* BRIDGE-210: Reduced log level of cache events so they won't be printed to stdout.

### Fixed
* BRIDGE-106: Fixed import of multipart-related messages.
* BRIDGE-108: Fixed GetInitials when empty username is passed.


## Colorado Bridge 3.13.0

### Added
* BRIDGE-37: added message broadcasting functionality.
* BRIDGE-122: added observability service.
* BRIDGE-119: added support for Feature Flags.
* BRIDGE-116: added command-line switches to enable/disable keychain check on macOS.
* BRIDGE-88: added context menu for quick actions on input labels: cut, copy, paste.

### Changed
* BRIDGE-81: KB article suggestion updates + more weight for long keywords.

### Fixed
* BRIDGE-67: Added detection for username changes on macOS & automatic reconfiguration.
* BRIDGE-138: Remove deprecated doc.


## Bastei Bridge 3.12.0

### Added
* BRIDGE-75: Bridge repair button.
* BRIDGE-79: Add New Outlook for Mac KB disclaimer.

### Changed
* BRIDGE-16: Bump version Go 1.21.9 Qt 6.4.3.
* BRIDGE-23: Update gluon to go 1.21.
* BRIDGE-22: Update gpa to go 1.21.

### Fixed
* BRIDGE-90: Disable repair button when bridge cannot connect to proton servers; bump GPA.
* BRIDGE-69: Explicitly handle semver panic for last bridge version from vault.
* BRIDGE-29: Bump gluon version.
* BRIDGE-49: Configure gitleaks baseline and grype config.
* BRIDGE-21: Missing panic handling.
* BRIDGE-17: Broken telemetry heartbeat test.
* BRIDGE-10: Bumped gluon version.


## Alcantara Bridge 3.11.1

### Fixed
* BRIDGE-70: Hotfix for blocked smtp/imap port causing bridge to quit.


## Alcantara Bridge 3.11.0

### Added
* GODT-3185: Report cases which leads to wrong address key used.

### Changed
* BRIDGE-14: HV3 implementation.
* BRIDGE-15: Certificate install is now also done during Outlook setup on macOS.
* GODT-3146: Start servers on startup, keep running even when no users are active.
* BRIDGE-19: Update checksum validation use warning instead of error on non-existing files.

### Fixed
* BRIDGE-8: Fix bridge double sessionID issue in logs.
* BRIDGE-7: Modify keychain test on macOS.
* BRIDGE-4: Logs not being created when invalid flag is passed.
* BRIDGE-5: Add tooltip to tray icon.
* GODT-3163: Filter MBOX format delimiter.


## Zaehringen Bridge 3.10.0

### Added
* GODT-3199: Add package log field.
* GODT-3220: Add more test scenarios.

### Changed
* GODT-3193: Preserve attachment encoding.
* GODT-3214: Encrypt only with primary key.
* GODT-2662: Use tart runner for darwin jobs.
* GODT-1602: Test: run integration tests against black 🖤.
* GODT-3257: Test: quad9 provider test not working on CI.

### Fixed
* GODT-3290: Fix test failing because of leap day.


## Ypsilon Bridge 3.9.1

### Fixed
* GODT-3235: Update bridge update key.


## Ypsilon Bridge 3.9.0

### Added
* GODT-3230: Scripts for removing Bridge from device.
* GODT-3195: Add OS info to the log.
* GODT-3156: Add time zone info to the bridge log.
* GODT-3162: Test: Add test scenarios for KB article suggestions.
* Test: Add scenarios for checking messages sent from Web Client.
* GODT-3162: Test: Add step definition for checking KB article suggestions.

### Changed
* GODT-3160: Bump version Go 1.21.6.
* GODT-3160: Load pipeline env from bridge internal.
* GODT-3052: Test: Replace attachments and inline content in feature tests with the smallest valid versions.
* GODT-3155: Customize log formatter for easier parsing.
* GODT-3172: Detect missing keychain item.
* GODT-3172: Do not list, just retrieve vault key.
* Log the message received time when handling message creation event.
* Set log as artefact for all integration test.
* Get better logging arround keychain list initialisation.

### Fixed
* GODT-3229: Escape reserved XML characters in Apple configuration profile.
* GODT-3228: Get rid of fork of docker-credential-helpers.
* GODT-3176: Assume inline if content id is present.
* GODT-3160: Ignore non-called vulnerabilities.
* GODT-3160: Updated external dependencies reported by govulncheck.
* GODT-3203: Crash in chunkDivide.
* Fix for SMTP connection mode toggle in bridge-gui-tester.
* GODT-3183: Fix database indices.
* GODT-3187: Fix numberOfDay computation when changing year and day.
* GODT-3188: Happy new year.


## Xikou Bridge 3.8.2

### Fixed
* GODT-3235: Update bridge update key.


## Xikou Bridge 3.8.1

### Added
* GODT-3121: Suggest relevant KB articles in the in-app bug report form.
* GODT-2001: Add govulncheck to scan for vulnerabilities.

### Changed
* Keep nighlty-job log as artifact.
* Test: Improve TestMetadata_JobCorrectlyFinishesAfterCancel.

### Fixed
* GODT-3153: Do not take into account full address when hasing messages.


## Xikou Bridge 3.8.0

### Added
* Test: Add test scenarios to add an /Answered flag to a replied message and revert.
* GODT-3046: Added links to KB in error messages.
* Test(GODT-3113): Inline HTML message and HTML attachment is getting altered.
* Test(GODT-3124): Attempt to fix 401 during login.

### Changed
* GODT-3134: Br tag triggers installer.
* Added update events to bridge GUI tester.

### Fixed
* GODT-3142: Pass br tag if available.
* GODT-3151: Fix feature test with non modified HTML part.
* GODT-3151: Only modify HTML Meta content if UTF-8 charset override is needed.
* GODT-2851: Add empty text part if no text part when importing multipart.
* GODT-3102: Distinguish Vault Decryption from Serialization Errors.
* GODT-3124: Handling of sync child jobs.
* GODT-3148: Bump go-sysinfo to get rid of linker warning on macOS Sonoma.
* GODT-3124: Flaky tests.
* GODT-3022: Handle multipart/related on fake server.
* GODT-3133: Fix GetSystemLanguage.
* GODT-3124: Race condition in sync task waiter.
* GODT-3124: Race conditions reported by race check.
* GODT-2797: Encode attached key name and use same pubkey name as web-app.
* Fix case of IMAP login error.
* GODT-3132: Do not allow sending on disabled accounts.
* GODT-3046: fix typo spotted during KB article review.
* GODT-3129: Bad Event during after address order change.
* GODT-3117: Improve GetAllContacts and GetAllContactsEmail.


## Wakato Bridge 3.7.1

### Added
* Test(GODT-2740): Sending Plain text messages to internal recipient.
* Test(GODT-2892): Create fake log file.
* GODT-3122: Added test, changed interface for accessing display name.

### Changed
* Remove debug prints.
* GODT-2576: Forward and $Forward Flag Support.
* GODT-3053: Use smaller bridge window on small screens.
* GODT-3113: Only force UTF-8 charset for HTML part when needed.
* GODT-3113: Do not render HTML for attachment.
* GODT-3112: Replaced error message when bridge exists prematurely. Added a link to support form.
* GODT-2947: Remove 'blame it on the weather' error part from go-smtp.
* GODT-3010: Log MimeType parsing issue.
* GODT-3104: Added log entry for cert install status on startup on macOS.
* GODT-2277: Move Keychain helpers creation in main.

### Fixed
* GODT-3054: Only delete drafts after message has been Sent.
* GODT-2576: Correctly handle Forwarded messages from Thunderbird.
* GODT-3122: Use display name as 'Email Account Name' in macOS profile.
* GODT-3125: Heartbeat crash on exit.
* GODT-2617: Validate user can send from the SMTP sender address.
* GODT-3123: Trigger bad event on empty EventID on existing accounts.
* GODT-3118: Do not reset EventID when migrating sync settings.
* GODT-3116: Panic on closed channel.
* GODT-1623: Throttle SMTP failed requests.
* GODT-3047: Fixed 'disk full' error message.
* GODT-3054: Delete draft create from reply.
* GODT-3048: WKD Policy behavior.


## Wakato Bridge 3.7.0

### Added
* Test(GODT-1224): Add testing around package creation.
* Add debug_assemble binary.
* Test(GODT-2723): Add importing a message with remote content.
* Test(GODT-2737): Sending HTML messages to internal.
* Test(GODT-3036): Keep inline attachment order on GPA Fake Server.
* GODT-3015: Add simple algorithm to deal with multiple attachment for bug report.
* Test: make message structure check more verbose.
* Test: Add test around account settings.

### Changed
* GODT-3097: Warn about PGPInline encryption scheme which will be deprecated.
* Test: Support multiple users when waiting for sync event.
* Test: Update fake server with defautl draft content-type and test it.
* Test: be less aggressive while checking for message structure.
* GODT-2996: Set password fields to hidden when resetting the login form.
* GODT-2990: Change runner tags.
* GODT-2835: Bump GPA adding support for AsyncAttachments for BugReport +...
* GODT-2940: Allow 3 attempts for mailbox password.
* GODT-3095: Update GOpenPGP.

### Fixed
* GODT-3106: Broken import route.
* GODT-3041: Fix Invalid Or Missing message signature during send.
* GODT-3087: Exclude attachment content-disposition part when determining...
* GODT-2887: Inline images with Apple Mail.
* GODT-3100: Fix issue where a fatal error that bubble up to cli.Run() is not written in the log file.
* GODT-3094: Clean up old update files on bridge startup.
* GODT-3012: Fix multipart request retries.
* GODT-2935: Do not allow parentID into drafts.
* GODT-2935: Correct error message when draft fails to create.
* GODT-2970: Correctly handle rename of Inbox.
* GODT-2969: Prevent duration corruption for config status event.
* Fixed type in QA installer CI job name.
* GODT-3019: Fix title of main window when no account is connected.
* GODT-3013: IMAP service getting "stuck".
* GODT-2966: Allow permissive parsing of MediaType parameters for import.
* GODT-2966: Add more test regarding quoted/unquoted filename in attachment.
* GODT-2490: Fix sync progress not being reset when toggling split mode.
* GODT-2515: Customized notification of unavailable keychain on macOS.


## Vasco da Gama Bridge 3.6.1

### Fixed
* GODT-3033: Unable to receive new mail.


## Umshiang Bridge 3.5.4

### Fixed
* GODT-3033: Unable to receive new mail.



## Vasco da Gama Bridge 3.6.0

### Added
* GODT-2762: Setup wizard.
* GODT-2772: Setup wizard content.
* GODT-2769: Setup Wizard architecture.
* GODT-2767: Setup Wizard foundations.
* GODT-2725: Implement receive message step with expected structure exposed.

### Changed
* GODT-2960: Added content in empty view when there is no account.
* GODT-2771: Cert related tools for macOS.
* GODT-2770: Proof of concept for web view as a tool window and overlay (not used).
* GODT-2916: Split Decryption from Message Building.
* GODT-2597: Implement contact specific settings in integration tests.
* GODT-2664: Trigger QA installer.

### Fixed
* GODT-2992: Fix link in 'no account view' in main window after 2FA or TOTP are cancelled.
* GODT-2989: Allow to send bug report when no account connected.
* GODT-2988: Fix setup wizard KB links.
* GODT-2968: Use proper base64 encoded string even for bad password test.
* GODT-2965: Fix multipart/mixed testdata + structure parsing steps related to this.
* GODT-2932: Fix syncing not being reported in GUI.
* GODT-2967: Tray menu entries close the setup wizard when needed.
* GODT-2212: Preserver Header order in message building.
* Fixed missing GoOs gRPC call in bridge-gui-tester.
* GODT-2929: Message dedup with different text transfer encoding.


## Umshiang Bridge 3.5.3

### Changed
* GODT-3004: Update gopenpgp and dependencies.


## Umshiang Bridge 3.5.2

### Fixed
* GODT-3003: Ensure IMAP State is reset after vault corruption.
* GODT-3001: Only create system labels during system label sync.


## Umshiang Bridge 3.5.1

### Fixed
* GODT-2963: Use multi error to report file removal errors.
* GODT-2956: Restore old deletion rules.
* GODT-2951: Negative WaitGroup Counter.
* GODT-2590: Fix send on closed channel.
* GODT-2949: Fix close of close channel in event service.


## Umshiang Bridge 3.5.0

### Added
* GODT-2734: Add testing steps to modify account settings.
* GODT-2746: Integration tests for reporting a problem.
* GODT-2891: Allow message create & delete during sync.
* GODT-2848: Decouple IMAP service from Event Loop.
* Add trace profiling option.
* GODT-2829: New Sync Service.
* Test: oss-fuzz support for fuzzing.
* GODT-2799: SMTP Service.
* GODT-2800: User Event Service.
* GODT-2801: Identity Service.
* GODT-2802: IMAP Serivce.
* GODT-2788: Add preview to bug report validation and JSON file validator.
* GODT-2803: Bridge Database access.

### Changed
* GODT-2909: Remove Timeout on event publish.
* GODT-2913: Reduce the number of configuration failure detected.
* GODT-2828: Increase sync progress report frequency.
* Test: Fix TestBridge_SyncWithOnGoingEvents.
* GODT-2871: Is telemetry enabled as service.
* Test(GODT-2873): Wait for Gluon Watcher to finish.
* Test(GODT-2744): Add integration tests for moving messages (with MOVE support).
* Test(GODT-2872): Fix nightly job.
* Test(GODT-2742): Add more integration tests regarding drafts.
* GODT-2787: Force Scrollview to top when re-opening questions set.
* GODT-2787: Tweaking Bug Report form with last Review.
* Ci(GODT-2717): Create a job that will run on schedule.
* GODT-2787: Fix vertical alignement on CategoryItem.
* GODT-2842: Implement Bug Report Fallback notification.
* Chore(GODT-2848): Simplify User Event Service.
* GODT-2808: Apply comment from Bug Report content review.
* Test(GODT-2743): Sync high number of messages.
* GODT-2814: Standalone Server Manager.
* GODT-2808: Initial list of categories and questions.
* GODT-2787: Replace the PathTracker by a more visual NavigationIndicator.
* GODT-2816: Wait until mandatory fields are filled then fill body and title.
* GODT-2794: Clear cached answers when report is sent.
* GODT-2793: Feed the bug report body with the answered questions.
* GODT-2791: Parse the Bug Report Flow description file and ensure forward compatibility (GODT-2789).
* GODT-2821: Display questions in one page.
* GODT-2786: Init bug report flow description file.
* GODT-2792: Implement display of question set for bug report.
* Use qmlformat on qml files, and removed deprecated tests.

### Fixed
* GODT-2828: Fix negative report time.
* GODT-2828: Fix sync progress report after restart.
* GODT-2867: Do not crash on timeout or context cancel.
* GODT-2693: Duplicate messages in sent folder.
* GODT-2867: Get attachment returns API error on network problem.
* GODT-2805: Ignore Contact Group Labels.
* GODT-2866: Add 429/5xx Retry to Event Service.
* GODT-2855: Fix for text overlapping in settings view.
* Test: Verify leaks at end of WithEnv.
* Test: Fix event registration in TestBridge_SyncWithOngoingEvents.
* Test: Fix deadlock in chToType.
* GODT-2865: Add error on failed unlock.
* GODT-2857: Do not check changed values in clear recent flag.
* GODT-2827: Restore ticker to event poller.
* Test: TestBridge_SendAddTextBodyPartIfNotExists eventually fix.
* GODT-2813: Write new vault to temporary file first.
* GODT-2807: Fix issue where sessionID would not be removed from command-line on restart by bridge-gui.
* GODT-2687: Tabs after header field colon.
* GODT-2764: Allow perma-delete for messages which still have labels.
* GODT-2693: Fix message appearing twice after sent.
* GODT-2781: Try to remove stale lock file before failing in checkSingleInstance.
* GODT-2780: Fix 'QSystemTrayIcon::setVisible: No Icon set' warning in bridge-gui log on startup.
* GODT-2778: Fix login screen being disabled after an 'already logged in' error.
* Fix typos found by codespell.
* GODT-2577: Answered flag should only be applied to replied messages.


## Trift Bridge 3.4.1

### Fixed
* GODT-2859: Trigger user resync while updating from 3.4.0 to 3.4.1.
* GODT-2833: Fix migration of message flags.
* GODT-2759: Use examine rather than select for fetching.


## Trift Bridge 3.4.0

### Added

### Changed
* Test: Add require.Eventually to TestBridge_UserAgentFromSMTPClient.
* Test: Add smtp-send utility.
* GODT-2759: Check for oprhan messages.
* GODT-2759: Add prompt to download missing messages for analysis.
* GODT-2759: CLI debug commands.
* Remove gRPC auto-generated C++ source files.
* Test: Force all unit test to use minimum sync spec.
* Test: Force sync limits to minimum with env variable.
* GODT-2691: Close logrus output file on exit.
* GODT-2522: New Gluon database layout.
* GODT-2678: When internet is off, do not display status dot icon for the user in the context menu.
* GODT-2686: Change the orientation of the expand/collapse arrow for Advanced settings.
* Test(GODT-2636): Add step for sending from EML.
* Log failed message ids during sync.
* GODT-2510: Remove Ent.
* Test(GODT-2600): Changing state (read/unread, starred/unstarred) of a message in integration tests.
* GODT-2703: Got rid of account details dialog with Apple Mail autoconf.
* GODT-2685: Update to bug report log attachment logic.
* GODT-2690: Update sentry reporting in GUI for new log file naming.
* GODT-2668: Implemented new log retention policy.
* Test(GODT-2683): Save Draft without "Date" & "From" in headers.
* GODT-2666: Feat(GODT-2667): introduce sessionID in bridge.
* GODT-2660: Calculate bridge coverage and refactor CI yaml file.
* Fix dependency_license script to handle dot formated version.

### Fixed
* GODT-2812: Fix rare sync deadlock.
* GODT-2822: Better handling 429 during sync and event loop.
* GODT-2763: Missing Answered flag on Sync and Message Create.
* GODT-2758: Fix panic in SetFlagsOnMessages.
* GODT-2578: Refresh literals appended to Sent folder.
* GODT-2753: Vault test now check that value auto-assigned is first available port.
* GODT-2522: Handle migration with unreferenced db values.
* GODT-2670: Allow missing whitespace after header field colon.
* GODT-2653: Only log when err is not nil.
* GODT-2680: Fix for C++ debugger not working on ARM64 because of OpenSSL 3.1.
* GODT-2675: Update GPA to applye togin-gonic/gin patch + update COPYING_NOTES.


## Stone Bridge 3.3.2

### Fixed
* GODT-2782: Filter all labels when doing perma delete check.


## Stone Bridge 3.3.1

### Changed
* GODT-2707: Set bridge-gui default log level to 'debug'.
* GODT-2674: Add more logs during update failed.
* GODT-2750: Disable raise on main window when a notification is clicked on Linux.
* GODT-2709: Remove the config status file when user is removed.
* GODT-2748: Log calls that cause main window to show, with reason.
* GODT-2705: Added log entries for focus service on client and server sides.
* GODT-2712: Feed config_status with user action while pending.
* GODT-2728: Remove the sentry report for gRPC event stream interruptions in bridge-gui.
* GODT-2715: Add Unitary test for configStatus event.
* GODT-2715: Add Functional test for configStatus telemetry event.
* Disable windows runner.
* GODT-2714: Apply PR comments.
* GODT-2714: Set Configuration Status to Failure and send Recovery event when issue is solved.
* GODT-2713: Send config_progress event once a day if the configuration is stucked in pending for more than a day.
* GODT-2711: Send config_abort event on User removal.
* GODT-2710: Send config success on IMAP/SMTP connection..
* GODT-2716: Make Configuration Statistics persistent.
* GODT-2709: Init Configuration status.
* Log errors on failed message Downloads.

### Fixed
* GODT-2774: Only check telemetry availability for the current user.
* GODT-2774: Add external context to telemetry tasks.
* GODT-2774: Add context to Authorize in `gluon.Connector`.
* GODT-2726: Fix Parsing of Details field in GPA error message.
* GODT-2708: Fix dimensions event format + handling of ReportClicked event.
* GODT-2756: Fix for 'Settings' context menu opening the 'Help' page.


## Stone Bridge 3.3.0

### Changed
* GODT-2653: Log API error details on Message import and send.
* GODT-2655: Display internal build time tag in log and GUI.
* Add error logs when messages fail to build during sync.
* GODT-2673: Use NoClient as UserAgent without any client connected and...
* GODT-2648: Make win build work on AWS machine.
* Disable building of bridgepp-test app in build script.
* GODT-2631: Bump go to 1.20.
* GODT-2639: Enhance sentry init log.
* GODT-2161: Auto-submit 2FA.
* Bump Gluon for GODT-2595, GODT-2634 and GODT-2619.
* Test: Fix TestBridge_Report.
* Extend the timeout for integration test form 20m to 30.
* Improve CPC code.
* GODT-2585: Only Start IMAP/SMTP once one user is loaded.
* GODT-2585: Server Manager.
* GODT-2585: Add CPC utility.
* GODT-2621: Display pop up warning when IMAP login fails because user is locked (connecting).
* Set default log level to Debug.
* GODT-2520: Update error message for free users.
* Test: Disable sync open files test.
* GODT-2346: Treat external address as disabled one.
* GODT-2610: Re-use previous password when removing and adding back account.
* GODT-2611: Bridge CLI exits on the first SIGINT / Ctrl+C.
* GODT-2540: Make icon loading failure behavior consistent.
* GODT-2540: Pop-up notification error icon is loaded on startup.
* GODT-2540: Notify user of wrong IMAP password.

### Fixed
* GODT-2683: Only validate messages that are not appended to Drafts.
* GODT-2683: Reduce message checks when appending into Drafts.
* Fix linter errors.
* GODT-2669: Display sentry ID in bridge init log.
* GODT-2672: Fix context cancelled when IMAP/SMTP parameters change is in progress.
* GODT-2650: Fix crash during header serialization.
* GODT-2437: Fix lint, test + bump Gluon with silenced report.
* GODT-2437: Silence harmless report to sentry.
* GODT-2649: Clean up cache files after failed connector create (Gluon).
* GODT-2638: Validate messages before import.
* GODT-2646: Bump GPA and Gluon dependency after CIRCL upgrade.
* GODT-2454: Only Send status update if transaction succeeded.
* Test: fix flaky tests.
* GODT-2628: Attempt to fix closed channel panic on logout.
* GODT-2627: Properly handle recording of message with Bcc fields.
* GODT-2627: Fix crash on closed channel.
* GODT-2307: Removed deprecated macOS security framework function.
* GODT-2637: Fix address parser error due to trailing separator.
* GODT-2635: Ensure Bridge can be compiled with GCC 13.
* GODT-2626: Handle rare crash due to missing address update ch.
* GODT-2626: Server Events should not be merged.
* GODT-2606: Improve Vault concurrency scopes.
* GODT-2623: Log IMAP/SMTP login failure as error.
* GODT-2527: Cleanup 503 test since handled by GPA.
* GODT-2613: Install the TLS certificate in the user keychain.
* GODT-2618: Crash when address does not have unlocked keyring.
* GODT-2616: Silence out of Order UID report.
* Update Gluon for async.Group.Do() fix.
* Upgraded golangci-lint v1.52.2 and fixed all issues.
* GODT-2464: Filter attachment name from content-type parameter to not send it twice to the API.


## [Bridge 3.2.0] Rialto

### Added
* GODT-2552, GODT-2553, GODT-2555, GODT-2556: Add telemetry.
* GODT-2575: Add dev info to cookies.

### Changed
* GODT-2598: Map Message Size Error to Gluon Error.
* GODT-2569: Support multiple externalID matching if we send one of it when looking for parentID.
* GODT-2576: Connector can send any flags to Gluon.
* GODT-2496: Bump gopenPGP to 2.7.1-proton.
* GODT-2517: Replace status window with native tray icon context menu.
* GODT-2586: Two-columns layout for account details.
* GODT-2580: Updated link to support website in GUI.
* GODT-2239: Bridgepp worker/overseer unit tests.
* GODT-2538: Implement smart picking of default IMAP/SMTP ports.
* GODT-2502: Improve logs.
* GODT-2551: Store and Recover Last User Agent from Vault.
* GODT-2550: Verify IMAP ID is set properly.
* GODT-2554: Compute telemetry availability from API UserSettings.
* Add missing double quotes in test.
* GODT-2239: Unit tests for BridgeUtils.cpp in bridgepp.
* Replace go-rfc5322 with gluon's rfc5322 parser.
* GODT-2483: Install cert without external tool on macOS.

### Fixed
* GODT-2625: Update Bridge pubkey for updates.
* GODT-2620: Avoid stalls in case of panic in gluon.
* GODT-2615: Remove keyboard shortcut for tray icon context menu on Windows and Linux.
* GODT-2596: Fix bug when trying to generate Sentry report and there is not log.
* GODT-1374: Fix tray icon DPI change handling.
* GODT-2589: Update BUILDS.md.
* GODT-2581: Update outdated link to bridge homepage in CLI 'manual' command.
* GODT-2337: Filter reply-to on draft.
* GODT-2550: Announce IMAP ID Capability.
* GODT-2574: Fix label/unlabel of large amounts of messages.
* GODT-2573: Handle invalid header fields in message.
* GODT-2573: Crash on null update.
* GODT-2407: Replace invalid email addresses with empty for new Drafts.

## [Bridge 3.1.3] Quebec

### Changed
* GODT-2616: Silence UID of order report.
* GODT-2614: Handle failed update during sync.


## [Bridge 3.1.2] Quebec

### Changed
* GODT-2582 Dedup recovered messages folder.

## [Bridge 3.1.1] Quebec

### Fixed
* GODT-2500: Fix handler passing.


## [Bridge 3.1.0] Quebec

### Changed
* GODT-2523: Use software QML rendering backend by default on Windows.
* GODT-2500: Reorganise async methods.
* GODT-2500: Add panic handlers everywhere.
* GODT-2511: Add bridge-gui switches to permanently select the QML rendering backend.
* GODT-2509: Migrate TLS cert from v1/v2 location during upgrade to v3.
* GODT-2487: Add windows test job and worker.
* Update GPA to include detailed error messages.
* GODT-2479: Ensure messages always have a text body part.
* GODT-2482: More attachment to relevant exceptions.
* GODT-2224: Refactor bridge sync to use less memory.
* GODT-2448: Supported Answered flag.
* GODT-2382: Added bridge-gui settings file with 'UseSoftwareRenderer' value.
* GODT-2411: Allow qmake executable to be named qmake6.
* GODT-2273: Menu with "Close window" and "Quit Bridge" button in main window.
* GODT-2261: Sync progress in GUI.
* GODT-2385: Gluon cache fallback.
* GODT-2366: Handle failed message updates as creates.
* GODT-2201: Bump Gluon to use pure Go IMAP parser.
* GODT-2374: Import TLS certs via shell.
* GODT-2361: Bump GPA to use simple encrypter.
* GODT-1264: Constraint on Scheduled mailbox in connector + Integration tests.
* GODT-1264: Creation and visibility of the 'Scheduled' system label.
* GODT-2283: Limit max import size to 30MB (bump GPA to v0.4.0).
* GODT-2352: Only copy resource file when needed.
* GODT-2352: Use go-build-finalize macro to build vault-editor for both mac arch.
* GODT-2278: Properly override server_name for go.
* GODT-2255: Randomize the focus service port.
* GODT-2144: Handle IMAP/SMTP server errors via event stream.
* GODT-2144: Delay IMAP/SMTP server start until all users are loaded.
* GODT-2295: Notifications for IMAP login when signed out.
* GODT-2278: Improve sentry logs.
* GODT-2289: UIDValidity as Timestamp.

### Fixed
* GODT-2505: Show notification only for cases when user needs to do actions.
* GODT-2516: Log error when the vault key cannot be created/loaded from the keychain.
* GODT-2526: Fix high memory usage with fetch/search.
* GODT-2514: Apply Retry-After to 503.
* GODT-2524: Preserve old vault values.
* GODT-2508: Handle Address Updated for none-existing address.
* GODT-2504: Fix missing attachments in imported message.
* GODT-2513: Scanner Crash in Gluon.
* GODT-2512: Catch unhandled API errors.
* GODT-2507: Memory consumption bug.
* GODT-2497: Do not report EOF and network errors.
* GODT-2481: Fix DBUS Secert Service.
* GODT-2455: Upper limit for number of merged events.
* GODT-2480: Do not override X-Original-Date with invalid Date.
* GODT-2473: Fix handling of complex mime types.
* GODT-2469: Fix sentry revision hash for cmake on windows.
* GODT-2424: Sync Builder Message Split.
* GODT-2419: Use connector.ErrOperationNotAllowed.
* GODT-2418: Ensure child folders are updated when parent is.
* GODT-1945: Handle disabled addresses correctly.
* GODT-2390: Add reports for uncaught json and net.opErr.
* GODT-2393: Improved handling of unrecoverable error.
* GODT-2394: Bump Gluon for golang.org/x/text DoS risk.
* GODT-2387: Ensure vault can be unlocked after factory reset.
* GODT-2389: Close bridge on exception and add max termination wait time.
* GODT-2201: Add missing rfc5322.CharsetReader initialization.
* GODT-1804: Preserve MIME parameters when uploading attachments.
* GODT-2312: Used space is properly updated.
* GODT-2319: Seed the math/rand RNG on app startup.
* GODT-2272: Use shorter filename for gRPC file socket.
* GODT-2318: Remove gluon DB if label sync was incomplete.
* GODT-2326: Only run sync after addIMAPUser().
* GODT-2323: Fix Expunge not issued for move.
* GODT-2224: Properly handle context cancellation during sync.
* GODT-2328: Ignore labels that aren't part of user label set.
* GODT-2326: Fix potential Win32 API deadlock.
* GODT-1804: Only promote content headers if non-empty.
* GODT-2327: Remove unnecessary sync when changing address mode.
* GODT-2343: Only poll after send if sync is complete.
* GODT-2336: Recover from changed address order while bridge is down.
* GODT-2347: Prevent updates from being dropped if goroutine doesn't start fast.
* GODT-2351: Bump GPA to properly handle net.OpError and add tests.
* GODT-2351: Bump GPA to automatically retry on net.OpError.
* GODT-2365: Use predictable remote ID for placeholder mailboxes.
* GODT-2381: Unset draft flag on sent messages.
* GODT-2380: Only set external ID in header if non-empty.


## [Bridge 3.0.21] Perth Narrows

### Added
* GODT-2509: Migrate TLS cert from v1/v2 location during upgrade to v3.

### Changed
* GODT-2516: log error when the vault key cannot be created/loaded from the keychain.

### Fixed
* GODT-2501: Remove additional .desktop file.
* GODT-2513: Crash in scanner.
* GODT-2481: Fix DBUS Secert Service.
* GODT-2512: Catch unhandled API errors.
* GODT-2469: Fix sentry revision hash for cmake on windows.


## [Bridge 3.0.20] Perth Narrows

### Added
* GODT-2442: Allow user to re-sync DB without logout.

### Changed
* GODT-2419: Reduce sentry reports.
* GODT-2458: Wait for both bridge and bridge-gui to be ended before restarting on crash.
* GODT-2457: Include address if GetPublickKeys() error message.
* GODT-2446: Attach logs to sentry reports for relevant bridge-gui exceptions.
* GODT-2425: Out of sync messages and read status.
* GODT-2435: Group report exception by message if exception message looks corrupted.
* GODT-2356: Unify sentry release description and add more context to it.
* GODT-2357: Hide DSN_SENTRY and use single setting point for DSN_SENTRY.
* GODT-2444: Bad event info.
* GODT-2447: Don't assume timestamp exists in log filename.
* GODT-2333: Do not allow modifications to All Mail label.
* GODT-2429: Do not report context cancel to sentry.

### Fixed
* GODT-2467: elide long email addresses in 'bad event' QML notification dialog.
* GODT-2449: fix bug in Bridge-GUI's Exception::what().
* GODT-2427: Parsing header issues.
* GODT-2426: Fix crash on user delete.
* GODT-2417: Do not request gluon recovered message from API.


## [Bridge 3.0.19] Perth Narrows

### Fixed
* GODT-2364: Wait and retry once if the gRPC service config file exists but cannot be opened.
* GODT-2364: Added optional details to C++ exceptions.
* GODT-2413: Use qEnvironmentVariable() instead of qgetenv().
* GODT-2412: Don't treat context cancellation as BadEvent.
* GODT-2404: Handle unexpected EOF.
* GODT-2400: Allow state updates to be applied if command fails.
* GODT-2399: Fix immediate message deletion during updates.
* GODT-2390: Missing changes from previous commit.
* GODT-2390: Add reports for uncaught json and net.opErr.
* GODT-2414: Multiple deletion bug in WriteControlledStore.


## [Bridge 3.0.18] Perth Narrows

### Fixed
* GODT-2392: Create message if gluon updateMessage returns `no such message`.
* GODT-2391: Create draft if missing during message update on gluon side.

## [Bridge 3.0.16/17] Perth Narrows

### Fixed
* GODT-2371: Continue, not return, when handling draft.

## [Bridge 3.0.15] Perth Narrows

### Changed
* GODT-2355: Improve wording and actions on bad event.

### Fixed
* GODT-2354: Report failed load users.
* GODT-2353: Show popup only after 3.0.16.
* GODT-2351: Bump GPA to better handle net.OpError.


## [Bridge 3.0.14] Perth Narrows

### Fixed
* GODT-2323: Fix Expunge not issued for move.
* GODT-2341: Handle URL error.
* GODT-2340: Improve logging.
* GODT-2278: Improve sentry logs.
* GODT-2327: Sync issues when migrating DB.
* GODT-2318: Remove gluon DB if label sync was incomplete.
* GODT-1804: Only promote content headers if non-empty.
* GODT-2343: Only poll after send if sync is complete.
* GODT-2336: Recover from changed address order while bridge is down.



## [Bridge 3.0.13] Perth Narrows

### Fixed
GODT-2328: Ignore labels that aren't part of user label set.
GODT-2326: Sync issue on missing fresh DB file.
GODT-2319: Seed the math/rand RNG on app startup.
GODT-1804: Preserve MIME parameters when uploading attachments.


## [Bridge 3.0.12] Perth Narrows

### Added
* GODT-2210: v3.0 splash screen.
* GODT-1770: handle UserBadEvent in CLI and gRPC.

### Changed
* GODT-2311: Fix missing headers in re-downloaded Gluon messages.
* GODT-1453: clicking 'Sign in' from status window now selects the right account.
* GODT-2297: More significantly improve GPA's paging algorithm.
* GODT-2145: Fix button spacing w/ Qt 6.4.
* GODT-2223: Improve event handling.
* GODT-2305: Detect missing gluon DB.
* GODT-2291: Change gluon store default location from Cache to Data.
* Other: Disable dialer test until badssl cert is bumped.
* GODT-2292: Updated BUILDS.md doc.
* GODT-2258: suggest email as login when signing in via status window.
* Other: Report corrupt and/or insecure vaults to sentry.
* Other: Better user load logs.
* GODT-2253: Restart Launcher from the gui when GUI crashes.
* Other(test): Make All Mail copy test more robust.
* Other(CI): Make race checks manual.
* Other: Remove old cert/key file location handling.
* GODT-2271: Update README with new system files path.

### Fixed
* GODT-2210: Fix splash screen always showing on CentOS and Ubuntu.
* GODT-2296: Log error rather than fail if cannot get parent ID.
* GODT-2266: Pause event stream while sending.
* GODT-2266: Add test for sent message flags.
* Other(test): Fix some more integration test placeholders.
* GODT-2177: Use correct attachment disposition when content ID is set.
* GODT-1556: If no references, use the in-reply-to header as ParentID.
* Other: make GUI Tester more resilient to Bridge abrupt termination.
* GODT-2275: fixed location of bridge-gui log files.
* Other: Ensure SMTP debug dump works on windows.
* Other: Fix MaxLogs off-by-one limit and bump limit to 10.
* Other: fix path of temp folder in README.
* Other(debug): Dump raw SMTP input to user's home dir.


## [Bridge 3.0.11] Perth Narrows

### Changed
* GODT-2252: Recover from deleted cached messages.
* GODT-2258: change login label and suggest email instead of username.
* Other: Don't clean settings path on teardown.
* Other: Bump GPA to v0.3.0.
* Other: added user's primary email address to the vault.
* GODT-2251: gluon store and DB separated.
* GODT-2093: use the primary email address in the account view and status view.
* GODT-2202: Report update errors from Gluon.
* GODT-2229: Own the full path for gluon and do not change Database path.
* GODT-1797: copyright notice shows a date range with the build year.

### Fixed
* GODT-2223: Handle bad events by logging user out.
* GODT-2165: Reduce UTF8 parsing errors from TLS header input.
* Others: chores fix a QML warning when no account is present* and a few typos in QML.
* Other(test): Fix integration test steps.
* GODT-2226: Fix moving drafts to trash.
* GODT-2246: do not report API error 422 when using an invalid email address.


## [Bridge 3.0.10] Perth Narrows

### Changed
* GODT-2205: use lock file in bridge-gui to detect orphan bridge.
* GODT-2242: Bump GPA - Don't send any 2fa information if not needed.
* GODT-2179: added handler for exceptions in QML backend methods.
* GODT-2181: Match live API behaviour.
* GODT-2221: Set DOH off by default.
* GODT-1817: Re-enable all integration tests.
* Other: C++ Code reformat.
* GODT-2234: added command-line switch to force Qt to use software rendering for QML.
* Other: added C/C++ header template file (*.h.in) type to missing_license.sh script.
* GODT-2236: add log entry when SMTP / IMAP serve method fails.
* Other: reorganised QMLBackend class code.

### Fixed
* Other: Flag messages imported into "Sent" mailbox as Sent.
* Other: Fix testCtx.getMBoxID().
* Other: Fixed GUI Tester to comply with latest gRPC changes.
* GODT-2010: add Cocoa app delegate handler for second application instance.
* Other: Fix double close on event channels.
* GODT-2233: Fix sub folder creation bug.
* GODT-2222: Dot not error on unknown Address Events.
* GODT-2218: Fix invalid UID ranges.


## [Bridge 3.0.9] Perth Narrows

### Changed
* GODT-2181(test): Refactor integration test setup a bit.
* Other: Updated GUI tester for new gRPC calls.
* GODT-1847: Add option to export TLS Certificates in GUI.

### Fixed
* Other: Fix TOTP login (bump go-proton-api).
* GODT-2188: Do not fail append with invalid mime-type.
* GODT-2213: Don't unnecessarily enable/disable autostart.
* Other: Do not decode message body during send record hashing.
* GODT-2196: Do not generate message updates for unknown labels.
* Other: Prevent double login.
* Other: Improve migration logging prefers username over primary address.
* Other(test): Prefer native API revoke rather than fake server method.
* GODT-2190: Unify crashpad_handler for darwin.
* Other(test): Add test that we skip and report bad messages during sync.
* Other: Catalina build.
* GODT-2042: Fix setup guide not always showing on first login.
* GODT-2152: Sign-in dialog validate email and password only when button is pressed.
* GODT-1556: Add unit test for in-reply-to header without references.
* GODT-2150: Fixed initial implementation that filtered --no-window in gui instead of bridge.
* GODT-2167: Bind sign-in buttons availability to loading state.
* Other: Only send to necessary update channel.
* GODT-1804: Add parsing ics attachment test.
* Other: Fix Warning introduced by connecting check timer.


## [Bridge 3.0.8] Perth Narrows

### Fixed
* Other: Add sentry reports for event processing failures.
* Other: Do not fail on label events.


## [Bridge 3.0.7] Perth Narrows

### Fixed
* Other: Increase default UIDVALIDITY.
* GODT-2173: fix: Migrate Bridge passwords from v2.X.
* GODT-2207: Fix encoding of non utf7 mailbox names.
* Other: Increase worker count (2 -> 4).


## [Bridge 3.0.6] Perth Narrows

### Fixed
* GODT-2187: Skip messages during sync that fail to build/parse.


## [Bridge 3.0.5] Perth Narrows

### Fixed
* GODT-2178: Bump go-proton-api to fix drafts.
* GODT-2180: Allow login with FIDO2.


## [Bridge 3.0.4] Perth Narrows

### Changed
* Other: Do not list \Deleted flag for All Mail.
* Other: Disable perma-delete for expunge on Spam folder.

### Fixed
* Other: Ensure expunge feature test pushes to error stack.
* GODT-2170: Use client-side draft update in integration tests.
* GODT-2170: Improving test server behaviour.
* GODT-2170: Update draft event means delete old and create new message.
* GODT-2170: User create draft route: first steps.


## [Bridge 3.0.3] Perth Narrows

### Fixed
* GPA v0.1.4: fix token expiration mechanism.

## [Bridge 3.0.2] Perth Narrows

### Changed
* GODT-2157: Add Sentry to Bridge-Gui.
* GODT-2153: Use file socket for bridge gRPC on linux & macOS.
* GODT-2150: Do not forward --no-window flag.
* GODT-2154: Allow noninteractive mode from launcher.
* Other: update gui tester to support latest changes in gRPC implementation.
* Other: GUI Tester supports the 3 states of user (Signed out/Locked/Connected).
* Other: Bump gluon version to drop non-UTF-8 commands.

### Fixed
* Other: Wipe vault properly on factory reset.
* GODT-2160: Prevent double closing of bridge if restart fails.
* GODT-2041: Crash after factory reset.
* GODT-2114: Sanitize attachment disposition.
* GODT-1910: Fix GUI not being notified of SMTP SSL being turned on by ConfigureAppleMail.
* GODT-1910: Fix save button state not being updated after being clicked once.
* GODT-2159: Improve 429 retry.
* GODT-1989: Handle Move with Append and Expunge.
* Other: SetMailServerSettings is async as it should.
* Other: Include sentry dll for Windows deploy.
* Other: Ensure context is string in sentry reports.
* GODT-2160: Ensure we can safely move cache file.


## [Bridge 3.0.1] Perth Narrows

### Changed
* GODT-2151: Sync backwards to please product people.

### Fixed
* GODT-2149: Sort logs by timestamp when clearing.
* GODT-2137: Set sentry sync transport.

## [Bridge 3.0.0] Perth Narrows

### Changed
* Other(chore): Bump major version to v3.
* Other: Switch from liteapi to go-proton-api.
* GODT-2085: Ensure minimum sync worker count.
* Other: Switch to mail-api.proton.me.
* GODT-2120: Encrypt gluon store with gzip.
* GODT-1910: Use a single view for IMAP & SMTP SSL options.
* GODT-1846: Remove restart cues* implement restart-less behaviour. 
* GODT-1975: Migrate keychain secrets.
* GODT-1976: Migrate app settings from prefs.json.
* GODT-2100: Load users in parallel at startup.
* GODT-2108: Implement C++ Focus gRPC service client in bridge-gui.
* GODT-2091: Animated "Connecting..." label.
* GODT-2003: Introduces 3 phases user state (SignedOut/Locked/Connected).
* GODT-2056: Kill old bridge from v2 lock file.
* GODT-2086: Changing the wording for signing in.
* GODT-2070: Implement SASL login for SMTP.
* Other: Use liteapi instead of pmapi.
* GODT-1609: Store password as byte array.
* GODT-1650: Gluon integration.
* GODT-1779: Remove go-imap.

### Fixed
* Other: Retry sync after cooldown if it fails.
* GODT-2142: Also permit split by comma in References header.
* GODT-2085: Use time.Since* structured logging.
* GODT-2139: Validate key pass during login.
* GODT-2111: Fix restart.
* GODT-2085: Revise sync algorithm.
* GODT-2134: Fix dock icon on macOS when launched with '--no-window'.
* GODT-2131: If refresh token is revoked* user gets signed out.
* GODT-2119: Only show supported label IDs to clients.
* GODT-2002: Wait for API events to be applied after send.
* GODT-2105: Ensure ClientVersion is set in bug report request.
* GODT-2107: Update user list after session revoke.
* GODT-2040: Bump UID validity when clearing sync status.
* GODT-2045: Timeouts should be considered network issues.
* GODT-2122: Handle check for updates failure.
* GODT-2033: Only set user agent from IMAP ID if not empty.
* GODT-2110: Force attachment disposition if content ID is missing.
* GODT-2081: If keychain cannot be loaded do not wipe Vault and use a temp one.
* GODT-2103: Trigger the version changed event.
* GODT-2047: Clear last event ID when clearing sync status.
* GODT-2109: Removed log message "Parent process XXX is still alive".
* GODT-1913: Pass reporter to gluon* limit restarts* add crash handlers.
* GODT-2037: Handle and log API refresh event.
* GODT-2029: Handle deadlock when reordering user addresses.
* GODT-2021: Remove gluon data when deleting user.
* GODT-2030: Rework deletion check on expunge.
* GODT-1977: Fix launcher for v2 to v3 updates.
* GODT-2048: Add missing special use attributes.
* GODT-2034: Basic vault migration ability (proof of concept).
* GODT-1978: Auto-updates from v2 to v3.
* GODT-1954: Draft message support.
* GODT-2022: Fix change between address modes.
* GODT-1993: Use more efficient filtering for message deletion.
* GODT-2004: Ensure log files don't have color formatting.
* GODT-2011: Use new app version format.
* GODT-2010: Add better logging for app focus feature.
* GODT-2008: Ensure user's addresses are returned in sorted order.
* GODT-2002: Poll after SMTP send.
* GODT-1982: Updated gRPC and GUI for disk cache.
* GODT-1984: Handle permanent message deletion.
* GODT-1916: Use XDG_DATA_HOME to store persistent data on linux.
* GODT-1974: Store everything in v3 path.
* GODT-1986: Handle case where an address has no decryption entities.
* GODT-1777: Message de-duplication in SMTP and IMAP.
* GODT-1940: Fix message encryption.
* GODT-1742: Implement hide All Mail.
* GODT-1813: Cleanup old go-imap cache files.
* GODT-1650: Implement Connector.CreateMessage.
* GODT-1901: Allow to set IMAP SSL from UI.
* GODT-1816: Connect Gluon Logs to bridge Logs.
* GODT-1657: Stable sync.
* GODT-1815: Gluon User management error.

## [Bridge 2.4.8] Osney

### Fixed
* GODT-2071: Fix --no-window flag that was broken on Windows.

## [Bridge 2.4.7] Osney

### Fixed
* GODT-2078: Launcher inception.
* GODT-2039: fix --parent-pid flag is removed from command-line when restarting the application.

## [Bridge 2.4.6] Osney

### Changed
* GODT-2019: When signing out and a single user is connected we do not go back to the welcome screen.
* GODT-2071: Bridge-gui report error if an orphan bridge is detected.
* GODT-2046: Bridge-gui log is included in optional archive sent with bug reports.
* GODT-2039: Bridge monitors bridge-gui via its PID.
* GODT-2038: Interrupt gRPC initialisation of bridge process terminates.
* Other: Added timestamp to bridge-gui logs.
* GODT-2035: Bridge-gui log includes Qt version info.
* GODT-2031: Updated bridge description.

### Fixed
* Other: Fix make run-qt target for Darwin.

## [Bridge 2.4.5] Osney

### Changed
* GODT-2015: Bridge-gui logs to file until gRPC connection is established.
* GODT-2016: Added more logging of gRPC events at info level.
* GODT-2013: CLI flag for frontend is required.

### Fixed
* GODT-2020: Fix xdg_{home,cache}_home variables.
* GODT-2014: Bridge quit if gRPC client ends stream.

## [Bridge 2.4.4] Osney

### Changed
* GODT-1751: Switch from protonmail.com to proton.me domain.

### Fixed
* Other: Fix make run-cli for Darwin.
* GODT-1645: Fix CI pipeline.
* GODT-1938: Account details box values wrap.
* Other: Also install vcpkg ARM64 on Intel mac hosts.
* Other: Fix minor typo.
* GODT-1939: removed vertical overshoot when scrolling.
* GODT-1479: fix 'Open Bridge' button still hovered when status windows opens for Windows.
* GODT-1519: Move back to account view after sending bug report.
* Other: fix QML error with Qt 6.4 and a typo.

## [Bridge 2.4.3] Osney

### Changed
* Other: implemented tokens in bridge-gui-tester.
* GODT-1853:
    * Upgrade dependencies (including x/crypto).
    * Ignore for CVE-2021-33194 false positive + add several try to gobinsec.
* GODT-1853: Improve pipeline:
    * Update gobinsec cache.
    * Test-windows branch manual, MR always.
    * Build needs test-linux and lint to start and keep vcpkg cache on linux.
    * Builds manuall except linux-qa.
* GODT-1893: Bridge-gui sends bridge's log to stdout, stderr.
* GODT-1932: Frontend is instantiated before bridge.
* GODT-1929: Changed gRPC wait timeout.
* Other: gRPC TLS server is generated for every session.
* GODT-1917: gRPC service should use random port.
* GODT-1924: gRPC identity validation with tokens.
* GODT-1344: Notifications for ApiCertError and NoActiveKeyForRecipient.
* GODT-1941: Update documentation.
* Other: Update golangci-lint to v1.50.0.
* GODT-1936: check gRPC server token via interceptors.



### Fixed
* GUI issues:
    * GODT-1894: Fixed typo in alreadyLoggedIn event error message.
    * GODT-1479: Fix hover on “Open Bridge” in status window on macOS.
    * GODT-1899: Status window menu now closes when window is dismissed.
    * GODT-1851: Port field error label now wraps.
    * GODT-1566: GUI shows error notifications for IMAP/SMTP port errors on startup.
    * GODT-1926: Clear port error messages when cancelling the dialog.
    * Other: Fixed cocoa related warnings in bridge-gui on macOS.
* Build issues:
    * GODT-1675: Add resrource file to both launcher and bridge-go.
    * Other: Add WlShellIntegration lib for rpm package.
    * GODT-1935: Fix resource file generation for both Launcher and Bridge.
    * GODT-1942: Use `qmake` to find the `QT6DIR`.
    * Provide launcher for make run-cli target.
* GODT-1931: Fixed bridge crash when checking for update while offline.

## [Bridge 2.4.0] Osney

### Added
* GODT-1551: Upgrade to Qt 6:
    * Change the app architecture.
    * Drop therecipe/qt dependency.
    * Update to go1.18.
    * Update to Qt 6.3.2.
* GODT-1170 GODT-1675: Native Mac M1 release.


## [Bridge 2.3.0] Nihonbashi

### Added
* GODT-1739: Opt-out All Mail visibility in settings file.
    * GODT-1794: CLI wording.
    * GODT-1794: Add confirmation dialog and change wording.
    * GODT-1741: GUI and CLI settings to change visibility of All Mail folder.
    * GODT-1740: Opt-out All Mail visibility in settings file.

### Changed
* GODT-1737: Improve logging during import.
* GODT-1754: Add logs for unilateral updates and SEARCH.

### Fixed
* GODT-1840: Use Safe map for mailboxID cache.
* GODT-1795: Fix automatic installation of profile for AppleMail on macOS Ventura beta (qt 5).
* GODT-1833: Fix gobinsec cache.
* GODT-1799: Fix dependency link.
* Other: Update SSL certificate fingerprint for test.


## [Bridge 2.2.2] Millau

### Added
* Introduced gobinsec cache.

### Fixed
* GODT-1743: Terminate running bridge if has old version.
* GODT-1743: Quit bridge when opening manual install.


## [Bridge 2.2.1] Millau

### Added
* GODT-1550: Add gobinsec check after CI build.
* GODT-1686: Add Label/Folder filtering to pmapi.

### Changed
* Rebranding:
    * GODT-1475: Change systray icons.
    * GODT-1565: Update Bridge application icons.
    * GODT-1564: Update welcome illustration.
* GODT-1626: Update gopenpgp v2.4.7.
* GODT-1627: Update go-srvp to v0.0.5.
* GODT-1523: Reduce unnecessary shell executions. Inspired by @kortschak.
* Other: Add v2 to module name.
* GODT-1562: Update test fingerpring.

### Fixed
* GODT-1659: Convert charset only for `text/*` MIME types.
* GODT-1640: Renew test keys.


## [Bridge 2.2.0] Millau

### Added
* Rebranding:
    * GODT-1508: Splash screen for rebranding.
    * GODT-1542: Update login screen for rebranding.
    * GODT-1260: Renaming.
    * GODT-1502: Rebranding: color and radius.
* GODT-1549: Add notification when address list changes.
* GODT-1560: Dependency licenses update and link.

### Changed
* GODT-1543: Using one buffered event for off and on connection.
* GODT-1550: Update dependencies.
* GODT-1545 GODT-1521: Change wording and enable release notes link.

### Fixed
* GODT-1534: Reset address when leaving split mode.


## [Bridge 2.1.3] London

### Added
GODT-1525: Add keybase/go-keychain/secretservice as new keychain helper.

### Changed
GODT-1527: Change bug report description.

### Fixed
GODT-1537: Manual in-app update mechanism.


## [Bridge 2.1.2] London

### Added
* GODT-1522: Rebuild macOS keychain notification.
* GODT-1437 Add new proxy provider (Quad9 with port).
* GODT-1516: Return notification on missing keychain.

### Changed
* GODT-1451: Do not check for gnome keyring to allow other implementations of secret-service API. Thanks to @remgodow.
* GODT-1516 GODT-1451: KeepassXC is crashing on start. We need to block it until it's fixed.

### Fixed
* GODT-1524: Logout issues with macOS.
* GODT-1503 GODT-1492: Improve email validation and username in bug report.
* GODT-1507: Enable autostart after Qt setup.
* GODT-1515: Do not crash when bridge users got disconnected.


## [Bridge 2.1.1] London

### Added
* GODT-1376: Add first userID to sentry scope.
* GODT-1375: Add host architecture to sentry reports.
* GODT-1364: Add windows CI machine for tests, and build.

### Fixed
* GODT-1499: Remove message from DB once it is not on server any more.


## [Bridge 2.1.0] London

### Fixed
* GODT-1482: Comment or mitigate panics, unlock cache when needed.
* GODT-1481: Always turn off non-encrypted recipient report.

### Changed
* GODT-1494: Update GopenPGP to 2.4.1.
* GODT-1490: Update go sentry and openpgp.
* GODT-1474: Optimising live integration tests.
* GODT-1483: Correct scope in sentry report.
* GODT-1477: Change CoD wording.

### Added
* GODT-1478: Add GUI settings for keychain selection.
* Other: Change copyright year.
* GODT-1329: Dark mode, with autodetect.


## [Bridge 2.0.1] Kwai

### Fixed
* GODT-1468: Fix main windows status and add background context without retry.


## [Bridge 2.0.0] Kwai

### Added
* GODT-22: New GUI style and improved UX:
    * GODT-1168 GODT-1169 Qml artifacts for preview.
    * GODT-1177: Remove Import-Export from repo.
    * GODT-1167 GODT-1179 Make run-qml-preview.
    * GODT-1051: Add factory reset to bridge object.
    * GODT-1179 GODT-658: Components and login flows.
    * GODT-1051: Factory reset button.
    * GODT-1158: Adding cache on disk signals.
    * GODT-1298: Signal GUI is ready and rise window.
    * Other: Reactive show on startup.
    * GODT-1319: Set sourceSize everywhere for images.
    * GODT-1317 Use large png for systray and mark it as mask.
    * GODT-1346: GODT-1340 GODT-1315 QML changes.
    * GODT-1365: Create ComboBox component.
    * GODT-1338: GODT-1343 Help view buttons.
    * GODT-1340: Not crashing, user list updating in main thread.
    * GODT-1345: Adding panic handlers.
    * GODT-1271: Fix Status margins.
    * GODT-1320: Add loading property to each action within a notification.
    * GODT-1210: Add "free user" banner.
    * GODT-1314: Limit description field length within 150/800 bounds.
    * GODT-1250: Fix Port settings wording.
    * GODT-1369: Fix link render and wording in Help view.
    * GODT-1358: Fix wording.
    * GODT-1272: Fix status view layout.
    * GODT-1336: Fix showing window on startup.
    * GODT-175: Add option to attach logs for bug reports.
    * GODT-1272: Ultimate fix for MacOS transparency.
    * GODT-1384: Fix SettingsView scroll.
    * GODT-1385: Fix port setting.
    * GODT-1378: varia GUI fixes.
    * GODT-1390: Fix autostart toggle.
    * GODT-1251: Fix change SMTP settings.
    * GODT-1389: Fix buttons and banner layout.
    * GODT-1316: Set default TextArea and TextField behavior.
    * GODT-1244: Refactor switching stable-early and factory reset.
    * GODT-1351: Cache and update of space bytes in user object.
    * GODT-1351: Fix used size update from mail operations.
    * GODT-1411: refactor SettingView content to fill height.
    * GODT-1327: Reset cache path to default when disabling.
    * GODT-1412: Refactor paths and links.
    * GODT-1226: Fix status window position.
    * GODT-1366: Simple lookup of index and select current user.
    * GODT-1325: Add "already logged in" notification.
    * GODT-1391: Fix link colors across GUI.
    * GODT-1391: Fix color for avatar text.
    * GODT-1442: Fix "Sign In" button.
    * GODT-1428: Fix welcome illustration by using PNG.
    * GODT-1455 Adding links to setup guide.
    * GODT-1456: Make text selectable and clickable.
    * GODT-1459: Wording.
    * GODT-1460 GODT-1462: Adding delete account dialog and fixing status view brief and icon.
    * GODT-1458: Splash screen and wording.
* GODT-1158: Caching encrypted full body messages on disk:
    * GODT-1433: Do not save message to cache if it's a draft.
    * GODT-1431 Do not cache message during new message event when CoD is off.
    * GODT-1381 Treat readonly folder as failure for cache on disk.
    * GODT-1431 Prevent watcher when not using disk on cache.
    * GODT-1381: Use in-memory cache in case local cache is unavailable.
    * GODT-1356 GODT-1302: Cache on disk concurrency and API retries.
    * GODT-1332 Added tests for cache move functions.
    * GODT-1332: moved cache related functions to separate file.
    * GODT-1332 moving cache does not work on Windows.
    * GODT-1367: use waitgroup instead of channel in pool/pchan.
    * GODT-1367: Use sync.Once to only close pool jobs once.
    * GODT-1349: Change cache-related settings when enabling/disabling/moving cache.
    * GODT-1350: stop cacher/worker properly when logging out user.
    * GODT-1158: Store full messages bodies on disk.
* GODT-1433 Adding first integration test for drafts.

### Changed
* GODT-1438: Turn off SW OpenGL on windows and add debug info about graphic renderer.
* GODT-1425: Factory reset enables launch on startup.
* GODT-1433 Message.Type is deprecated, use Flags instead.
* GODT-1388: Refactor Alternative routing.


## [Bridge 1.8.12] James

### Fixed
* GODT-1432: Check if keys are active before unlocking.


## [Bridge 1.8.11] James

### Fixed
* GODT-1415: Only messages which are in Spam should be moved to INBOX once they are marked as not-a-spam.
* GODT-1405: Integration test fix: Prevent unilateral update in FETCH when copying message by append.
* GODT-1392: Fix broken header fields for attachments.
* GODT-1360: Fix live integration test.
* GODT-968: Messages in All Mail should not be able to mark as deleted.
* GODT-967: Append external message to All Mail should be APPEND to Archive instead.
* GODT-966: Append internal message to AllMail should be no action.
* GODT-965: MOVE command should end with error for All Mail.
* GODT-963: STORE removing junk or adding nojunk should move message to inbox.

### Changed
* GODT-1397: Update bbolt to v1.3.6.
* GODT-1410: Remove event ID from sentry report description.
* GODT-1395: CI should fail on go.sum changed.


## [Bridge 1.8.10] James

### Fixed
* GODT-1348: Max 100 conn per host.
* GODT-1204: Handle importing too big messages.
* GODT-1202: Do not update package if it's version older than launcher.
* GODT-1318: Bump gopenpgp to v2.2.2, go-srp to v0.0.1, go-crypto to 52430bf6.
* GODT-219: Update to godog v0.12.1.
* GODT-1205: "RCPT TO" does not contain all addressed from "CC".
* GODT-1103: Cleanup on windows when uninstalling Bridge.


## [Bridge 1.8.9] James

### Fixed
* GODT-1263: Fix crash on invalid or empty header.
* GODT-1235: Fix 401 response error handling.
* GODT-1261: Fix building messages with long key.
* Other: use windows-compatible filename when dumping message in QA builds.


## [Bridge 1.8.8] James

### Changed
* GODT-1234 Set attachment name 'message.eml' for `message/rfc822` attachments.


## [Bridge 1.8.7] James

### Changed
* GODT-1201: Update gopenpgp to 2.1.10.

### Fixed
* GODT-1193: Do not doubly encode parts.


## [Bridge 1.8.6] James

### Removed
* GODT-1187: Remove IMAP/SMTP blocking when no internet.

### Changed
* GODT-1166: Reduce the number of auth for live test.

### Fixed
* GODT-1193: Do not use message.Read permit non-UTF-8 charsets.


## [Bridge 1.8.5] James

### Fixed
* GODT-1189: Draft created on Outlook is synced on web.
* GODT-1190: Fix some random crashes of Bridge on Windows.
* GODT-1191: Fix data loss of some drafts messages when restarting outlook on Windows.

## [Bridge 1.8.4] James

### Added
* GODT-1155: Update gopenpgp v2.1.9 and use go-srp.
* GODT-1044: Lite parser for appended messages.
* GODT-1183: Add test for getting contact emails by email.
* GODT-1184: Preserve signatures in externally signed messages.

### Changed
* GODT-949: Ignore some InvalidMediaParameter errors in lite parser.

### Fixed
* GODT-1161: Guarantee order of responses when creating new message.
* GODT-1162: Fix wrong section 1 error when email has no MIME parts.


## [Bridge 1.8.3] James

### Fixed
* GODT-1182: Use correct contact route.


## [Bridge 1.8.2] James

### Fixed
* GODT-1175: Bug reporting.


## [Bridge 1.8.1] James

### Fixed
* GODT-1165: Handle UID FETCH with sequence range of empty mailbox.


## [Bridge 1.8.0] James

### Added
* GODT-1056 Check encrypted size of the message before upload.
* GODT-1143 Turn off SMTP server while no connection.
* GODT-1089 Explicitly open system preferences window on BigSur.
* GODT-35: Connection manager with resty.

### Fixed
* GODT-1159 SMTP server not restarting after restored internet.
* GODT-1146 Refactor handling of fetching BODY[HEADER] (and similar) regarding trailing newline.
* GODT-1152 Correctly resolve wildcard sequence/UID set.
* GODT-876 Set default from if empty for importing draft.
* Other: Avoid API jail.


## [Bridge 1.7.1] Iron

### Fixed
* GODT-1081 Properly return newlines when returning headers.
* GODT-1150 Externally encrypted messages with missing private key would not be built with custom message.
* GODT-1141 Attachment is named as attachment.bin in some cases.


## [Bridge 1.7.0] Iron

### Added
* GODT-213 New message builder:
* Preserve Content-Type for undecryptable message body.
* Use application/octet-stream for encrypted parts.
* Force no transfer encoding for embedded message/rfc822 parts.
* Remove dead code GetRelatedHeader/GetRelatedBoundary.
* Correctly expect text/plain in custom message text parts.
* Force text/plain for custom message text part.
* Complex external encrypted tests (multipart/alternative, message/rfc822 attachment).

### Fixed
* GODT-1136 DB Cache header from builder and test.
* GODT-1113 Fix tray icon size on macOS Big Sur.
* GODT-947 Force colors in logs.


## [Bridge 1.6.9] HZM

### Fixed
* GODT-1121 'Keep the application up to date' switches off after restarting Bridge.


## [Bridge 1.6.8] HZM

### Fixed
* GODT-1120 Use Info level in internal/app logs.


## [IE 1.3.3] Farg

### Fixed
* GODT-1120 Use Info level in internal/app logs.


## [Bridge 1.6.7] HZM

### Added
* GODT-1111 Add correct metadata to Windows executables.
* GODT-1112 Add application to Windows Firewall exclusion list on install.
* GODT-1077 Track how many times message is built to help understand re-syncs.

### Changed
* GODT-247 Revise all storage locations (cache, config, local etc).

### Fixed
* GODT-948 Parser does not handle embedding of Content-Type: message/rfc822.
* GODT-1079 Correct 9001 error handling on login.

### Security
* GODT-1105 Dylib Hijacking security fix.


## [IE 1.3.2] Farg

### Added
* GODT-1111 Add correct metadata to Windows executables.
* GODT-1112 Add application to Windows Firewall exclusion list on install.

### Changed
* GODT-247 Revise all storage locations (cache, config, local etc).

### Fixed
* GODT-1079 Correct 9001 error handling on login.

### Security
* GODT-1105 Dylib Hijacking security fix.


## [IE 1.3.1] Farg

### Changed
* GODT-1047 No silent updates for Import-Export app.
* GODT-247 Cache and update files moved from user's cache to config.

### Fixed
* Other: include latest go.mod/go.sum changes.
* GODT-803 Fix import to wrong target address.
* GODT-948 Embedded messages.
* GODT-1043 Fix showing long login error in GUI dialog.


## [Bridge 1.6.6] HZM

### Added
* Other: QA build checks for update every 5 minutes.
* Other: QA build adds debug message dump when sending.

### Changed
* GODT-1045 build without Qt by default.

### Fixed
* GODT-1029 Fix tray icon not updating under certain conditions.
* GODT-1062 Fix lost notification bar when window is closed.
* GODT-1058 Install version after changing channel right away only in case of downgrade.
* GODT-1073 Re-write autostart link on every start if turned on in preferences.
* GODT-1055 Fix flaky empty trash test.


## [Bridge 1.6.5] HZM

### Changed
* GODT-1059 Check if keychain is usable on linux before using it by default.


## [Bridge 1.6.4] HZM

### Added
* Other: Autoupdates CLI commands.

### Removed
* Other: Remove credits.

### Changed
* GODT-980 Placeholder for user agent.
* GODT-1036 Event loop Sentry reporting of failures and refresh.
* GODT-957 Increase space to hide difference.
* GODT-937 Add keychain switcher to frontend.
* GODT-1008 Fix transparent dialog under certain conditions.
* GODT-1034 More tolerant connection speed detection.
* GODT-1018 Pre-push git hook to check lints.
* Other: Make all command line flags as const strings.
* GODT-1041 Log IMAP requests to debug Apple Mail re-sync issue.
* Other: Pretty print prefs.json.

### Fixed
* Other: Fix nogui build.
* GODT-317 Fix wrong total mailbox size in Apple Mail.
* Other: Fixing changelog punctuation.
* GODT-797 APPEND waits for EXPUNGE to prevent data loss when Outlook moves from Spam or Trash.


## [Bridge 1.6.3] HZM

### Added
* GODT-337 Desktop files.

### Changed
* GODT-885 Do not explicitly unlabel folders during move to match behaviour of other clients.
* GODT-616 Better user message about wrong mailbox password.
* GODT-1021 Do not allow copy Inbox->Sent or Sent->Inbox.
* GODT-976 Exclude updates from clearing cache and clear cache, including updates, while switching early access off.
* GODT-1033 Retry starting IMAP server after connection was down.

### Fixed
* GODT-1011 Stable integration test deleting many messages using UID EXPUNGE.
* GODT-1015 Use lenient version parser to properly parse version provided by Mac.
* GODT-919 Notify about update right after the start.
* GODT-919 GODT-1022 Logs and signals.


## [IE 1.3.0] Farg

### Changed
* GODT-1019 Remove dependency on go-apple-mobileconfig.
* GODT-928 Reject messages which are too large.
* GODT-999 Sending: do not send empty objects to API.

## [Bridge 1.6.2] HZM

### Fixed
* GODT-1010 Strip angle brackets from external ID.

## [Bridge 1.6.1] HZM

### Added
* GODT-1007 Notify user when version is the latest.

### Fixed
* GODT-787 GODT-978 Fix IE and Bridge importing to Sent not showing up in Inbox (setting up flags properly).
* GODT-1006 Use correct macOS keychain name.
* GODT-1009 Set ContentID if present and not explicitly attachment.
* GODT-1008 Transparent welcome message.


## [Bridge 1.6.0] HZM

### Added
* GODT-705 Allow silent update in Bridge and Import-Export app.
* GODT-958 Release notes per eaach update channel.
* GODT-875 Added GUI dialog on force update.
* GODT-820 Added GUI notification on impossibility of update installation (both silent and manual).
* GODT-870 Added GUI notification on error during silent update.
* GODT-805 Added GUI notification on update available.
* GODT-804 Added GUI notification on silent update installed (prompt to restart).
* GODT-275 Added option to disable autoupdates in settings (default autoupdate is enabled).
* GODT-874 Added manual triggers to Updater module.
* GODT-851 Added support of UID EXPUNGE.

### Removed
* GODT-248 Remove dependency on go-appdir.
* GODT-208 Remove deprecated use of BuildNameToCertificate.

### Fixed
* Check deprecated status code first to better determine API error.
* GODT-831 Fix reporting bug from accounts with empty account name.
* GODT-831 Cancel request of uploading attachment if reading/writing it fails.
* GODT-991 Fix panic when stopping import progress during loading mailboxes info.
* GODT-895 Fix panic when modifying addresses during changing address mode.
* GODT-946 Fix flaky tests notifying changes.
* GODT-979 Fix panic when trying to parse a multipart/alternative section that has no child sections.
* GODT-900 Remove \Deleted flag after re-importing the message (do not delete messages by moving to local folder and back).

### Changed
* Rename channels `beta->early`, `live->stable`.
* Bump gopenpgp dependency to v2.1.3 for improved memory usage.
* GODT-97 Don't log errors caused by SELECT "".
* GODT-806 GUI dialog on manual update. Added autoupdates checkbox. Simplifyed installation process GUI.
* GODT-912 Scroll bar behaviour in settings tab.
* GODT-149 Send heartbeat ASAP on each new calendar day.
* GODT-792 Stop IMAP server while no internet connection.
* GODT-792 Cache message size every time to reduce network traffic.
* GODT-792 Cache body structure in order to reduce network traffic.
* GODT-792 GODT-908 Cache body structure in order to reduce network traffic.
* GODT-908 Do not unpause event loop if other mailbox is still fetching.


## [Bridge 1.5.7] Golden Gate

### Fixed
CSB-331 Fix sending error due to mixed case in sender address.

## [Bridge 1.5.6] Golden Gate

### Added
* GODT-797 EXPUNGE waits for APPEND to prevent data loss when Outlook moves from Spam to Inbox.


## [Bridge 1.5.5] Golden Gate

### Changed
* GODT-922 Fix panic during restarting the bridge.
* GODT-945 Fix panic in integration tests caused by concurrent map writes.
* GODT-732 Fix usage of fontawesome.
* GODT-951 Properly parse message with long lines in header and long header split to multiple lines (upgrading to latest go-message).
* GODT-894 Fix panic when sending while account is logging in.
* GODT-858 Bump go-rfc5322 dependency to v0.5.0 to handle some invalid RFC5322 groups and add support for semicolon delimiter in address-list.
* GODT-923 Fix listener locking.
* GODT-389 Prefer `From` header instead of `MAIL FROM` address.
* GODT-898 Only set ContentID for inline attachments.
* GODT-773 Replace `INTERNALDATE` older than birthday of RFC822 by birthday of RFC822 to not crash Apple Mail.
* GODT-927 Avoid to call API with empty label name.
* GODT-915 Bump go-imap dependency and remove go-imap-specialuse dependency.

## [Bridge 1.5.4] Golden Gate

### Added
* Log warning about permanently deleting messages.

### Fixed
* License path on Arch and Windows.

## [Bridge 1.5.3] Golden Gate [Import-Export 1.2.3] Elbe

### Added
* GODT-906 Handle RFC2047-encoded content transfer encoding values.
* GODT-887 Make supports build with native Qt.

### Changed
* GODT-893 Bump go-rfc5322 dependency to v0.2.1 to properly detect syntax errors during parsing.
* GODT-892 Swap type and value from sentry exception and cut panic handlers from the traceback.
* GODT-854 EXPUNGE and FETCH unilateral responses are returned before OK EXPUNGE or OK STORE, respectively.
* #109 Renamed COPYING.md to not be read by [pkg-go-dev](https://pkg.go.dev/license-policy).

### Removed
* GODT-651 Build creates proper binary names.
* GODT-148 Allow import (using the Import-Export app) of already encrypted messages as is.
* GODT-202 Update to latest go-smtp.

### Fixed
* GODT-135 Support parameters in SMTP `FROM MAIL` command, such as `BODY=7BIT`, or empty value `FROM MAIL:<>` used by some clients.
* GODT-338 GODT-781 GODT-857 GODT-866 Flaky tests.
* GODT-773 Replace old dates with birthday of RFC822 to not crash Apple Mail. Original is available under `X-Original-Date` header.

## [Bridge 1.5.2] Golden Gate

### Changed
* GODT-883 Use `ClearPacket` for `text/plain` with signature.


## [Bridge 1.5.1] Golden Gate

### Added
* GODT-701 Try load messages one-by-one if IMAP server errors with batch load
  and not interrupt the transfer.
* GODT-878 Tests for send packet creation logic.

### Changed
* GODT-651 Build creates proper binary names.
* GODT-878 Fix an issue where the random session key is inadvertently sent to
  the Proton server. The data payload is always encrypted within TLS, but this
  is still a potential privacy problem. Discovered by Proton's internal
  security audit team.
* GODT-878 Refactor and move the send packet creation logic to `pmapi.SendMessageReq`.
* GODT-878 Encryption of session keys moved to pmapi.


## [IE 1.2.1, 1.2.2] Elbe

### Added
* GODT-799 Skipped messages do not change total counts but shows as separate number.

### Fixed
* GODT-799 Fix skipping unwanted folders importing from mbox files.
* GODT-769 Close connection before deleting labels to prevent panics accessing deleted bucket.

### Removed
* GODT-766 Remove GUI popup for IMAP TLS error.


## [Bridge 1.5.0] Golden Gate

### Changed
* Updated go-mbox dependency back to upstream.

### Fixed
* GODT-847 Waiting for unilateral update during deleting the message.
* GODT-849 Show in error counts in the end also lost messages.
* GODT-835 Do not include conversation ID in references to show properly conversation threads in clients.
* GODT-685 Improve deb packaging regarding dejavu font.


## [IE 1.2.0] Elbe

### Added
* GODT-763 Detect Gmail labels from All Mail mbox export (using X-Gmail-Label header).
* GODT-834 Info about tags in BUILDS.md and link to Import-Export page in README.md.
* GODT-777 Support Apple Mail MBOX export format.
* GODT-731 Re-open Import-Export app from the second instance.

### Fixed
* GODT-677 Windows IE: global import settings not fit in window.
* GODT-794 Congo fails to update to Danube.
* GODT-749 Don't force PGP/Inline when sending plaintext messages.
* GODT-764 Fix deadlock in integration tests for Import-Export.
* GODT-662 Do not resume paused transfer progress after dismissing cancel popup.
* GODT-772 Sanitize mailbox names for exporting to follow OS restrictions.
* GODT-771 Show fatal errors after export is terminated.
* GODT-779 Do not propagate updates when progress is stopped.
* GODT-779 Unpause progress during fatal error to properly stop progress.
* GODT-779 Stop ongoing transfer calls sooner (re-check after import request is generated).
* Fix measurement of uploading attachments during transfer.
* GODT-827 Do not spam sentry with bad ID by integration test.
* GODT-700 Fix UTF-7 incompatibility.
* GODT-837 Fix flaky TestFailUnpauseAndStops.
* GODT-782 Don't use TLS pinning when checking connectivity status.

### Changed
* TLS pins conform to official list.


## [Bridge 1.4.5] Forth

### Fixed
* GODT-829 Remove `NoInferior` to display sub-folders in apple mail.

## [Bridge 1.4.4] Forth

### Fixed
* GODT-798 Replace, don't add, transfer encoding when making body 7-bit clean.
* Move/Copy duplicate for emails with References in Outlook.
* CSB-247 Cannot update from 1.4.0.


## [Bridge 1.4.3] Forth

### Changed
* Reverted sending IMAP updates to be not blocking again.

### Fixed
* GODT-783 Settings flags by FLAGS (not using +/-FLAGS) do not change spam state.


## [Bridge 1.4.2] Forth

### Changed
* GODT-761 Use label.Path instead of Name to partially support subfolders for webapp beta release.
* GODT-765 Improve speed of checking whether message is deleted.


## [IE 1.1.2] Danube (beta 2020-09-xx)

### Fixed
* GODT-770 Better handling of extraneous end-of-mail indicator.
* GODT-776 Fix crash when IMAP client connects while account is logging in.
* GODT-744 User agent not being sent to sentry.

### Changed
* Bump crypto version to v0.0.0-20200818122824-ed5d25e28db8.
* GODT-785 Clear separation of different message IDs in integration tests.
### Changed
* GODT-741 Import-Export shows "Unable to parse time" notice instead of zero time in error report window.

* Bump crypto version to v0.0.0-20200818122824-ed5d25e28db8.
* GODT-374 Allow to send calendar update multiple times.

## [IE 1.1.1] Danube (beta 2020-09-xx) [Bridge 1.4.1] Forth (beta 2020-09-xx)

### Fixed
* GODT-752 Parsing message with empty addresses.
* GODT-752 Parsing non-utf8 multipart/alternative message.
* GODT-752 Parsing message with duplicate charset parameter.


## [IE 1.1.0] Danube

### Fixed
* GODT-703 Import-Export showed always at least one total message.
* GODT-738 Fix for mbox files with long lines.
### Fixed
* GODT-732 Do not mix font awesome icon with regular text to avoid issues on Fedora.


## [Bridge 1.4.0] Forth

### Added
* GODT-682 Persistent anonymous API cookies for Import-Export.
* GODT-357 Use go-message to make a better message parser.
* GODT-720 Time measurement of progress for Import-Export.
* GODT-693 Launcher.

### Changed
* GODT-511 User agent format changed.
* Unsilent errors reading mbox files.
* GODT-692 QA build with option to change API URL by ENV variable.
* GODT-704 User agent detected by fake IMAP extension instead of AUTH callback (some clients use LOGIN instead of AUTH).
* GODT-695 Parallel upload for ProtonMail target.

### Removed
* GODT-519 Unused AUTH scope parsing methods.

### Fixed
* GODT-698 Use correct package type for signed PGP/Inline messages.
* Generic bug report window title.
* Fix missing check for unencrypted recipients during sending.
* Version checking for catalina.
* GODT-730 Limit maximal TLS version for Yahoo IMAP server.


## [IE 1.0.x] Congo (v1.0.0 live 2020-09-08)

### Added
* GODT-633 Persistent anonymous API cookies for better load balancing and abuse detection. 
* GODT-461 Add support for `\Deleted` flag.

### Changed
* GODT-462 Pausing event loop while FETCHing to prevent EXPUNGE.
* Wait for unilateral response to be delivered.
* GODT-409 Set flags have to replace all flags.
* GODT-531 Better way to add trusted certificate in macOS.
* Bumped golangci-lint to v1.29.0.
* GODT-549 Check log file size more often to prevent huge log files.
* Bumped various dependencies:
    * Updated andybalholm/cascadia v1.1.0 -> v1.2.0.
    * Updated emersion/go-imap-specialuse 20161227184202-ba031ced6a62 -> 20200722111535-598ff00e4075.
    * Updated emersion/go-sasl 20191210011802-430746ea8b9b -> 20200509203442-7bfe0ed36a21.
    * Updated github.com/go-resty/resty/v2 v2.2.0 -> v2.3.0.
    * Updated github.com/golang/mock v1.4.3 -> v1.4.4.
    * Updated github.com/google/go-cmp v0.4.0 -> v0.5.1.
    * Updated github.com/hashicorp/go-multierror v1.0.0 -> v1.1.0.
    * Updated github.com/jaytaylor/html2text 20200220170450-61d9dc4d7195 -> 20200412013138-3577fbdbcff7.
    * Updated github.com/jhillyerd/enmime v0.8.0 -> v0.8.1.
    * Updated github.com/keybase/go-keychain 20200218013740-86d4642e4ce2 -> 20200502122510-cda31fe0c86d.
    * Updated github.com/logrusorgru/aurora 20200102142835-e9ef32dff381 -> v2.0.3+incompatible.
    * Updated github.com/miekg/dns v1.1.29 -> v1.1.30.
    * Updated github.com/nsf/jsondiff 20190712045011-8443391ee9b6 -> 20200515183724-f29ed568f4ce.
    * Updated github.com/sirupsen/logrus v1.4.2 -> v1.6.0.
    * Updated github.com/stretchr/testify v1.5.1 -> v1.6.1.
    * Updated github.com/therecipe/qt 20200126204426-5074eb6d8c41 -> 20200701200531-7f61353ee73e.
    * Updated github.com/urfave/cli v1.22.3 -> v1.22.4.
    * Updated golang.org/x/net 20200301022130-244492dfa37a -> 20200707034311-ab3426394381.
    * Updated golang.org/x/text v0.3.2 -> v0.3.3.
* Set first-start to false in bridge, not in frontend.
* GODT-400 Refactor sendingInfo.
* GODT-513 Update routes to API v4.
* GODT-551 Do not ignore errors during message flagging.
* GODT-380 Adding IE GUI to Bridge repo and building.
    * BR: extend functionality of PopupDialog.
    * BR: makefile APP_VERSION instead of BRIDGE_VERSION.
    * BR: use common logs function for Qt.
    * BR: change `go.progressDescription` to `string`.
    * IE: Rounded button has fa-icon.
    * IE: `Upgrade` → `Update`.
    * IE: Moving `AccountModel` to `qt-common`.
    * IE: Added `ReportBug` to `internal/importexport`.
    * IE: Added event watch in GUI.
    * IE: Removed `onLoginFinished`.
    * Structure for transfer rules in QML.
* GODT-213 Convert panics from message parser to error.
* GODT-585 Do not allow deleting messages from All Mail.

### Fixed
* GODT-655 Fix date picker with automatic Windows DST.
* GODT-454 Fix send on closed channel when receiving unencrypted send confirmation from GUI.
* GODT-597 Duplicate sending when draft creation takes too long.
* GODT-634 Hover on links in popups.



## [Bridge 1.3.x] Emma (v1.3.2 beta 2020-08-04, v1.3.3 beta 2020-08-06, v1.3.3 live 2020-08-12)

### Added
* GODT-554 Detect and notify about "bad certificate" IMAP TLS error.
* IMAP mailbox info update when new mailbox is created.
* GODT-72 Use ISO-8859-1 encoding if charset is not specified and it isn't UTF-8.

### Changed
* GODT-360 Detect charset embedded in html/xml.
* GODT-354 Do not label/unlabel messages from `All Mail` folder.
* GODT-388 Support for both bridge and import/export credentials by package users.
* GODT-387 Store factory to make store optional.
* GODT-386 Renamed bridge to general users and keep bridge only for bridge stuff.
* GODT-312 Validate recipient emails in send before asking for their public keys.
* GODT-368 Bump docker-credential-helpers version.
* GODT-394 Don't check SMTP message send time in integration tests.
* GODT-280 Migrate to gopenpgp v2.
    * `Unlock()` call on pmapi-client unlocks both User keys and Address keys.
    * Salt is available via `AuthSalt()` method.
* GODT-308 Better user error message when request is canceled.
* GODT-162 User Agent does not contain bridge version, only client in format `client name/client version (os)`.
* GODT-258 Update go-imap to v1.
    * Fix UNSEEN to return sequence number of first unseen message and not count of unseen messages.
    * INBOX name is never quoted.
* GODT-204 `ClientManager`.
    * `Client` is now an interface; `client` is the concrete type.
    * `Client`s are only created by `ClientManager`.
    * Only one `Client` per userID exists at any given time; clients are reused.
    * Tokens are managed by `ClientManager` (`TokenManager` is removed).
    * `expiresAt` is no longer part of `Client`; token expiry and refreshing is handled by `ClientManager`.
    * Auths generated by clients during Auth/AuthRefresh are handled by `ClientManager` (which forwards them to `Bridge`).
    * `ClientManager` is the "one source of truth" for the host URL for all `Client`s.
    * Alternative Routing is enabled/disabled by `ClientManager`.
    * Logging out of `Clients` is handled/retried asynchronously by `ClientManager`.
* GODT-265 Alternative Routing v2 (more resiliant to short term connection drops).
* GODT-310 Alternative parsing of `References` header (old parsing probably malformed message IDs).
* GODT-320 Only report the same TLS issue once every 24 hours.
* GODT-468 Bump go-imap version to get fix for NIL client delimiter.
* GODT-465 Bump go-imap version to get fix for SELECT function.
* GODT-456 Bump bbolt version from 1.3.3 to 1.3.5 to get fixes for unsafe operations.

### Removed
* Dead code from `pkg/message`.

### Fixed
* GODT-356 Fix crash when removing account while mail client is fetching messages (regression from GODT-204).
* GODT-358 Bad timeouts with Alternative Routing.
* GODT-363 Drafts are not deleted when already created on webapp.
* GODT-390 Don't logout user if AuthRefresh fails because internet was off.
* GODT-341 Fixed flaky unittest for Store synchronization cooldown.
* Crash when failing to match necessary html element.
* Crash in message.combineParts when copying nil slice.
* Handle double charset better by using local ParseMediaType instead of mime.ParseMediaType.
* Don't remove log dir.
* GODT-422 Fix element not found (avoid listing credentials, prefer getting).
* GODT-404 Don't keep connections to proxy servers alive if user disables DoH.
* Ensure DoH is used at startup to load users for the initial auth.
* Issue causing deadlock when reloading users keys due to double-locking of a mutex.
* Correctly handle failure to unlock single key.
* GODT-479 Fix flaky integration tests.
* GODT-484 Fix infinite loop when decoding invalid 2231 charset.
* GODT-267 Correctly detect if a message is a draft even if does not have DraftLabel.
* GODT-308 Reduce minimum read speed threshold to avoid issues with flaky internet.
* GODT-321 Changing address ordering would cause all messages to disappear in combined mode.
* GODT-129 Fix custom message PGP by using template.
* GODT-280 Don't assume contact keys are stored armored.
* GODT-427 Fix race condition in auth refresh that could cause user to be logged out.


## [Bridge 1.2.8] Donghai-fix-append  (beta 2020-06-XXX)

### Changed
* GODT-396 reduce number of EXISTS calls.
* GODT-143 Allow appending to Sent folder when sender matches account address.

### Fixed
* GODT-502 Fixed crash when unable to parse a message header.

## [Bridge 1.2.7] Donghai-fix-sync - (beta 2020-05-07 live 2020-04-20)

### Added
* IMAP extension MOVE with UIDPLUS support.
* IMAP extension Unselect.
* More logs about event loop activity.

### Changed
* GODT-313 Reduce number of synchronizations.
    * Do not trigger sync by counts.
    * Cooldown timer for sync retries.
    * Poll interval randomization.
* GODT-225 Do not send an EXISTS reposnse after EXPUNGE or when nothing changed (fixes rebuild of mailboxes in Outlook for Mac).
* GODT-165 Optimization of RebuildMailboxes.
* GODT-282 Completely delete old draft instead moving to trash when user updates draft.
* Adding DSN Sentry as build time parameter.
* GODT-124 Bump go-appdir from v1.0.0 to v1.1.0.
* CSB-72 Skip processing message update event if http statuscode is 422.

### Fixed
* Use correct binary name when finding location of addcert.scpt.


## [Bridge 1.2.6] Donghai - beta (2020-03-31)

### Added
* GODT-145 Support drafts.
    * GODT-211,GODT-231 fix updating subject and other fields.
    * GODT-220 Fix deleting drafts.
    * GODT-224 Fix creating draft from outlook without sender.
    * GODT-230,GODT-232 fix constructing sender address for drafts.
    * Sync already synced draft to newly created drafts mailbox.
    * Add Subject to EventMessageUpdated in pmapi.
* GODT-37 Add body and TLS handshake timeouts.
* GODT-90 Implement DOH (DNS over HTTPS) proxy.
* Noninteractive mode.


### Changed
* Bump version go-1.14.
* Bump dependencies:
| Repo                               | Old Version                        | New Version                        |
| github.com/0xAX/notificator        | v0.0.0-20161214074916-82e921414e03 | v0.0.0-20191016112426-3962a5ea8da1 |
| github.com/ProtonMail/go-autostart | v0.0.0-20171017232241-85d98b097aae | v0.0.0-20181114175602-c5272053443a |
| github.com/abiosoft/ishell         | v0.0.0-20171224170712-50251d04cb42 | v2.0.0+incompatible                |
| github.com/emersion/go-sasl        | v0.0.0-20161116183048-7e096a0a6197 | v0.0.0-20191210011802-430746ea8b9b |
| github.com/fatih/color             | v1.7.0                             | v1.9.0                             |
| github.com/golang/mock             | v1.4.2                             | v1.4.3                             |
| github.com/google/go-cmp           | v0.3.1                             | v0.4.0                             |
| github.com/jaytaylor/html2text     | v0.0.0-20190408195923-01ec452cbe43 | v0.0.0-20200220170450-61d9dc4d7195 |
| github.com/jhillyerd/enmime        | v0.7.0                             | v0.8.0                             |
| github.com/logrusorgru/aurora      | v0.0.0-20190803045625-94edacc10f9b | v0.0.0-20200102142835-e9ef32dff381 |
| github.com/skratchdot/open-golang  | v0.0.0-20160302144031-75fb7ed4208c | v0.0.0-20200116055534-eef842397966 |
| github.com/stretchr/testify        | v1.4.0                             | v1.5.1                             |
| github.com/therecipe/qt            | v0.0.0-20191022233421-590f404884c9 | v0.0.0-20200126204426-5074eb6d8c41 |
| github.com/urfave/cli              | v1.19.1                            | v1.22.3                            |

* Pkg/updates: closing File reader to avoid too many opened files during update.
* Created monorepo with bridge, pmapi, bridge utils, mime and srp.
    * One lint config for all packages and lint fixes in the code.
    * Fix tests for bridge utils to work on MacOS.
    * All tests use testify framework.
    * Processed TODOs or created issues.
    * Cleanup up comments.
* GODT-169 Reduce the number of keyring unlocks.
* CSB-40 return error instead of panic in credential store.
* #577 Avoid multiple send.
* GODT-39 Sync is paging per message ID with ability to continue after interrupted sync.
* Panic handler used in store for event loop and sync.
* GODT-109 Merge only 50 events into one.
* Use v1.0.16 of pmapi.
* GODT-236 Requests to /messages/{read,unread,delete,undelete,label,unlabel} are paged with up to 100 message IDs.

### Fixed
* GODT-227 Mitigate potential crash due to using a logged out pmapi client (proper fix to come in emma release).
* UserIDs were not checked when importing to Sent folder (affects copying from account1/sent to account2/sent).


## [Bridge 1.2.5] Charles - live (2020-03-11) beta (from 2020-02-10)

### Added
* GODT-112 Migration of preferences from c10 to c11.
* GODT-100 Test for external internal ID when appending to Sent folder to return APPEND UID otherwise skip with no error.
* GODT-43 Connection troubleshooting modal.
* GODT-55 Uid support in fake api.
* GODT-88 Increase uid validity on switch mode.
* #951 Implementation of IMAP extension UIDPLUS.
* #964 New store package, see Changed section.

### Removed
* MOVE IMAP extension due to missing interaction with UIDPLUS.

### Changed
* GODT-88 Run mbox sync in parallel when switch password mode (re-init not user).
* GODT-95 Do not throw error when trying to create new mailbox in IMAP root.
* GODT-75 Do not fail on unlabel inside delete.
* #1095 always delete IMAP USER including wrong password.
* Unique pmapi client userID (including #1098).
* Using go.enmime@v0.6.1 snapshot.
* Better detection of non-auth-error.
* Reset `hasAuthChannel` during logout for proper login functionality (set up auth channel and unlock keys).
* Allow `APPEND` messages without parsable email address in sender field.
* #1060 avoid `Append` after internal message ID was found and message was copied to mailbox using `MessageLabel`.
* #1049 Basic usage of store in SMTP package to poll event loop during sending message.
* #1050 pollNow waits for events to be processed.
* #1047 Fix fetch of empty mailbox.
* #1046 Fix removing mailbox counts.
* #1048 For any message build error return custom message.
* When event loop exits with error it logs out user from Bridge.
* #953 #984 First label messages before unlabeling when moving messages.
* Fixes after refactor:
    * Slight memory optimization.
    * #1043 do not stuck in loop for updating message which does not exist anywhere anymore.
    * #1034 fix UID dynamic range for empty list.
    * Fix of sequence number in IMAP IDLE expunge during deleting messages.
    * #1030 #1028 Fix some crashes and bad auths.
    * #953 #984 label messages first during moving them.
* #964 (and #769,#899,#918,#930,#931,#949) refactor of IMAP.
    * Fix of sequence number in IMAP IDLE expunge during deleting messages.
    * Fix not-returning empty result for UID dynamic range as said in RFC.
    * Separated IMAP to store and IMAP.
    * Store is responsible for everything about db and calls to pmapi, including event loop, sync, address mode.
    * IMAP is responsible only for IMAP interfaces.
    * Event loop is only one per ProtonMail account (instead of one per alias).
    * It also means only one database per account (instead of one per address).
    * Changing address mode is not destroying database, only buckets with IDs mapping (keeping metadata for account).
    * Before first sync we set event ID so we will not miss changes happening during sync.
    * Thanks to previous point we are not starting new sync when we finish first one because of unprocessed events.
    * Sync is not blocking event loop (user can get new messages even during sync).
    * Sync is not blocking reading operations (user can list mailboxes even before first sync is done).
    * Sync is not blocking writing operations such as mark messages read/unread and so on.
    * Most operations have to be passed to API and only event loop is writing them to the database.
    * Avoid relying on counts API endpoint; use event counts as much as possible.
    * Separate function for storing message content type and header into database.
    * Sequence number optimised for last item in mailbox.
    * Allow sending IMAP idle update to timeout to avoid blocking bridge.
    * Synchronisation will create a label if not yet present.
    * Labels and Folders (including system folders) are stored in DB together with their counts for offline read-out.
    * AddressIDs for all user addresses are stored in DB.
    * IMAP updates channel is set when an IMAP client connects (and IMAP updates are dropped until then).
    * DB keeps track of address mode (split/combined).
* Event loop starts as soon as user is initialised (i.e. logged in), not just when imap is connected.
* Use pmapi v1.0.13.
* Logout user if initialisation fails.
* Send UserRefreshEvent on user login and logout.
* Use godog v0.8.0 under new name 'cucumber' (instead of DATA-DOG).

### Fixed
* CSB-40 panic in credential store.
* Keyring unlocking locker.
* No panic on failed html parse.
* Too many open files.
* #1057 Logging in to an already logged in user would display unrelated error "invalid mailbox password".
* #1056 Changing mailbox password sometimes didn't log out user.
* #1066 Split address mode can not work when credentials store is cleared.
* #1071 Bridge can think it is in combined mode when actually it's in split mode.
* Missing `enmime` dependency.
* Issue where a failed sync was not attempted again.
* Removing an address would crash bridge.
* #1087 Accounts with capital letters could not be added.
* #1087 Inactive addresses were not filtered out of the store.
* #1087 Unlock with correct key if message is sent to alias and not primary (aka original) address.
* #1109 Receiving an event referencing an address that isn't present could crash bridge.
* Avoid concurrent map writes in imap backend.
* GODT-103 User keys were not unlocked later if they were not unlocked during startup.


## [Bridge 1.2.4] Brooklyn beta (2019-12-16)

### Added
* #976: fix slow authentication.
    * Server security setting in info (GUI, CLI).
    * Default SSL for SMTP based on Mac version.
    * GUI/CLI items to controls SMTP security setup.
    * Set new security and restart.

### Changed
* #961 Timeouts for go-pmapi client with http.Transport.
* Event poll with no change will hang forever. Using separate goroutine and timeout instead of proper fix (will be in refactor).
* Fixed an issue where entering an in-use port multiple times via the CLI would make bridge use it.
* Update therecipe/qt and Qt to 5.13.

## [Bridge 1.2.3] Akashi - live (2019-11-05) beta (2019-10-22)

### Added
* #963 report first-start metric with bridge version.
* #941 report new-login metric, report daily heartbeat.
* #921 remote key lookup via Web Key Directory (WKD).
* #919 TLS issue notification in CLI.

### Changed
* #769 #930 #931 #949 Syncing messages and fetching message and attachments in parallel with five workers.
* #956 #741 update keychain.
* Re-download and re-unlock user keyring when addresses are changed.
* #944 Ugrade go-pmapi dependency to v1.0.4 to support phase one of the key migration.
* #683 Password rehides each time password entry screen is shown.
* Import-Export#219 fix double parameter definition.
* Upgrade go-pm-bridge-utils dependency to v1.0.1.
* #935 Fix wrong download link for linux updates.
* #952 fix error when sending mail with only BCC recipients (use empty slice instead of nil slice).
* Refactor `generateSendingInfo` to simplify logic; add test for this method.
* Generate code-coverage report with `make code-coverage`.
* #942 fix focus window with logout message when trying to connect from the client.
* Do not use panic for second instance.
* #928 do not hide 'no keychain' dialog when upgrade is needed.
* Sending `NO` for errors while `FETCH`.
* #899 Upgrade from Bolt to BBolt.
* Upgrade to gopenpgp.
* Bridge utils in own repository.
* Code made compatible with name changes in go-pmapi.


## [Bridge 1.2.2] - beta and live 2019-09-06

### Changed
* User compare case insensitive.

## [Bridge 1.2.1] - beta and live 2019-09-05

### Changed
* #924 fix start of bridge without internet connection.

## [Bridge 1.2.0] - beta 2019-08-22

### Added
* #903 added http.Client timeout to not hang out forever.
* Closing body after checking internet connection.
* Pedantic lint for bridgeUtils.
* Selected events are buffered and emitted again when frontend loop is ready.
* #890 implemented 2FA endpoint (auth split).
* #888 TLS Cert.
    * Error bar and modal with explanation in GUI.
    * Signal to show error.
    * Add pinning to bridge (only for live API builds).
* #887 #883:
 * Wait before clearing data.
 * Configure which provides pmapi.ClientConfig and app directories.
* #861 restart after clear data.
* Panic handler for all goroutines.
* CD for linux.
* #798.
    * Check counts after sync.
    * Update counts in all mailboxes after sync.
    * `db.Mailbox.RemoveMissing`, `db.Mailbox.PutMany`.
    * `util.NotImplemented`.
    * Tests for sync.
* Bridge core tests:
    * Introduced interfaces: `pmapiClienterFactory`, `pmapiClienter`, `credentialStorer`.
    * Automatic mock generation for  `listener.Listener`, `bridge.pmapiClienter`, `bridge.credentialStorer`.
* #818 REFACTOR: see doc/code-structure.md.
    * Tests for bridge core & utils.
    * Update user before `GetQuota`.
    * Http bridge API.
* Bridge core tests:
    * Introduced interfaces: `pmapiClienterFactory`, `pmapiClienter`, `credentialStorer`.
    * Automatic mock generation for  `listener.Listener`, `bridge.pmapiClienter`, `bridge.credentialStorer`.
* #774 start initialization with sync immediately after login.

### Removed
* Using `PutMeta` for DB to not rewrite header and size.
* `Timeout` for connection (keep only `DialTimeout`).
* #798 `imapMailbox.sync`.
* #818 REFACTOR: see doc/code-structure.md.
    * Bridge global functions `GetAuth`, `GetAuthInfo`, `GetUserSettings` (using member functions of `pmapi.Client` instead).
    * `backend.setCache`: not used.
    * IMAP extension for `XSTOP` and `XFOCUS`.
    * Keychain `Disconnected` is not used,  deleting directly (not using hide).
   * `apiIdFrom(uid bool, id uint32)`, `apiIdRangeFromSeq(uid bool, seq imap.Seq)`: not used.
   * `server/dial.go` not used.
   * Util `CustomMessage`, `StartTicker` not used.

### Changed
* Check before first even sync.
* Do sync in parallel from events.
* Closing event loop by CloseConnectionEvent.
* Allow client to log in with address only.
* Fix IMAP users lock.
* #646 download headers when needed for first time.
* #895 fix of parsing address list.
* #844 do not spam GUI with logout events & sleep after bad login attempt from the client.
* #887 #883 #898 #902 logout account from API and all IMAP connections before clearing cache for account.
* #882 unassign PMAPI client after logout and force to run garbage collector.
* #880, #884, #885, #886 fix of informing user about outgoing non-encrypted e-mail.
* #838 `Sirupsen` -> `sirupsen`.
* #893 save panic report file every time.
* #880 fix of informing user about outgoing non-encrypted e-mail.
* Fix aliases in split mode.
* Fix decrypted data in log notification.
* #471 fix of using font awesome in regular text.
* `SearchMessage` all IDs from DB not depends on `totalOnAPI`.
* #798 populate efficiently.
    * Improved `imap.db.mailbox.Counts()`.
    * `mbox.total,unread` -> `mbox.totalOnAPI,unreadOnAPI`.
    * Always show DB status (even for `IDLE` updates).
    * `imapUser.sync` now takes `labelID` as parameter.
    * Split population by 1000 messages.
    * `db.User.put(msgs,keepCache)` is used in sync to not overwrite `msg.Size` and `msg.Header` in DB.
    * Separate sync function from `backend.labelMailbox` class.
    * `UidNext` uses bolt sequence value instead of cursor position.
* `util.tests.go` moved to `bridgeUtils`.
* #471 fix of using font awesome in regular text.
* #818 REFACTOR: see doc/code-structure.md.
    * No global states/variables anymore.
    * Code separated from one big package into smaller packages (bridge core, utils, IMAP, SMTP, API).
    * Bridge core completely refactored - core should be API over credentials store and PMAPI.
    * Configuration and preferences are on one place; passed as dependency to all packages.
    * Bridge utils separated from the rest of the bridge code to be used in Import/Export.
    * Many channels converted into one listener which can register listeners and emit events to them.
    * Each package is ready to be used with interfaces for possibility of mocking.
    * Removed IMAP extension XFOCUS, used bridge local API instead.
    * Removed IMAP extension XSTOP.
    * Sentry is not used in dev environment.
    * Logs are not cleared after start, clearing is triggered by `watchLogFileSize()` instead.
    * Log path changed one folder level up i.e. from `.../protonmail/bridge/c10` to `.../protonmail/bridge`.
    * Always cleared malformed keychain records.
    * Set credentials version on each `Put`.
    * `util.WriteHeader` -> `imap.writeHeader`.
    * Save `message.ExternalID` for every client not just AppleMail.
    * Server errors reported to frontend by common event listener.
* Handle logout in event loop.


## [Bridge 1.1.6] - 2019-07-09 (beta 2019-07-01)

### Added
* #841 assume text/plain during sending e-mails when missing content type.
* #805 list the new package links in upgrade dialog for linux.
* #802 report the list errors to sentry.
* #508 content related header fields for mail are saved in DB inside `msg.Header`.
* #508 `doNotCacheError` to decide whether to rebuild message.
* CI with lint check.
* Build flag `nogui`.
* Dummy html interface.

### Removed
* #508 content type rewrite on `GetHeader`.
* #508 content type on custom message.

### Changed
* #854 avoid `nil` header and bodystructure on fail (as regression of #508).
* Sanitize version in json file.
* #850 keep correct main and body headers for import (as regression of #508).
* #841 choose parent ID only when there is exactly one message with external ID.
* #811 #proton/backend-communication#11 go-pmapi!57 uid fixed.
* Update Qt 5.11.3 to 5.12.0.
* Using gomodules instead of glide.
* #508 use MIMEType and attachments to choose correct `Content-Type`.
* #508 custom message replaces body before header is created.
* #508 main header has `Content-Type` only after message was fully fetched.
* #770 ignore empty key from data card and support multiple keys for contacts.
* Build tags for simpler build of beta and QA builds.
* Lint corrections.


## [Bridge 1.1.5] - 2019-05-23 (beta 2019-05-23, 2019-05-16)

### Changed
* Fix custom message format.
* #802 accumulated long lines while parsing body structure.
* Process `AddressEvent` before `MessageEvent`.
* #791 updated crypto: fix wrong signature format.
* #793 fix returning size.
* #706 improved internet connection checking.
* #771 updated raven, crypto, pmapi.
* #792 use `INFO` as basic log level.
* Only one crash from second instance.
* During event `MessageID` in log as field.

## [Bridge 1.1.4 live] - 2019-04-10 (beta 2019-04-05, 2019-03-27)

### Added
* Address with port to IMAP debug.
* #750 `backend/events.Manager.LastEvent`.
* #750 `backend.user.areAllEventsProcessed`.
* #750 Wait with message events until all related mailboxes are synchronized.
* Restart limit to 10.
* Release string to raven.

### Changed
* #748 when charset missing assume utf8 and check the validity.
* #750 before sync check that events are up-to-date, if not poll events instead of sync.
* Use pmapi with support of decrypted access token.
* #750 Status is using DB status instead of API.
* Format panic error as string instead of struct dump.
* Validity of local certificate to increased to 20 years.

### Removed
* #750 Synchronization after 450 messages.

## [Bridge 1.1.3] - 2019-03-04

### Added
* Sentry crash reporting in main.
* Program arguments to turn of CPU and memory profiling.
* Full version of program visible on release notes.

### Changed
* #720 only one concurrent DB sync.
* #720 sync every 3 pages.
* #512 extending list of charsets go-pm-mime!4.

## [Bridge 1.1.2] - beta only 2019-02-21

### Changed
* #512 fail on unknown charset.
* #729 #733 visitor for MIME parsing.

## [Bridge 1.1.1] - 2019-02-11
### Added
* #671 include `name` param in attachment `Content-Type` (in addition to `Content-Disposition` param `filename`).
* #671 do not include content headers for section requests e.g. `BODY.PEEK[2]`.
* Version info checks for newer version (do not show dialog when older is online).
* #592 new header `X-Pm-ConversationID-Id` and also added to `References`.
* #666 invoke `panic` while adding account `jakubqa+crash@protonmail.com`.
* #592 new header fields `X-Pm-Date` storing m.Time and `X-Pm-External-Id` storing m.ExternalID.
* #484 search criteria `Unkeyword` support.

### Changed
* Fix srp modulus issue with new `ProtonMail/crypto`.
* Generate version files from main file.
* Be able to set update set on build.
* #597 check on start that certificate will be still valid after one month and generate new cert if not.
* #597 extended certificate validity to 2 years.
* Copyright 2019.
* Exclude `protontech` repos from credits.
* Refactor of `go-pmapi`, `go-pm-crypto`, `go-pm-mime` and `go-srp`.
* Re-signed pubkey key.
* Version, revision and build time is set in main.
* #666 use `bytes.Reader` instead of `bytes.Buffer`.
* #666 clear unused buffers in body structure map.
* No API request for fetch `body[header]`.
* Added crash file counter to pass log tests.
* #484 search fully relies on DB information (no need to reach API).
* #592 `parsingHeader` allows negative time (before 1.1.1970).
* #592 add original header first and then rewrite.
* #592 `Message-Id` rewritten only if not present.
* #592 rename `X-Internal-Id` to `X-Pm-Internal-Id`.
* #592 internal references are added only when not present already.
* #592 field `Date` changed to m.Time only when wrong format or missing `Date`.
* #645 pmapi#26 `Message.Flags` instead of `IsEncrypted`, `Type`, `IsReplied`, `IsRepliedAll`, `IsForwarded`.
* DB: do not allow to put Body or Attachments to db.
* #574 SMTP: can now send more than one email.
* #671 Verbosity levels: `debug` (only bridge), `debug-client` (bridge and client communication), `debug-server` (bridge, whole SMTP/IMAP communication).
* #644 Return rfc.size 0 or correct size of fetched body (stored in DB).
* #671 API requests URI in debug logs.
* #625 Fix search results for Flagged and Unflagged.
* Draft optimization fetch header.
* #656 Fix sending of calendar invite on Outlook on MacOS.
* #46 Allowed to run multiple instances, once per user.

### Removed
* Makefile clean up old deploy code.

### Release notes
* Support multiple Bridge instances running in parallel (one per user).

### Fixed bugs
* SMTP stays authenticated after sent message.
* Reduce memory, processor and number of API calls.

## [Bridge 1.1.0] - 2018-10-22

### Removed
* `go-pmapi.Config.ClientSecret`.
* `go-pmapi.PublicKey.Send`.
* Program argument `main`.
* `backend.getMIMEMessageBodySection` (use `message.BodySection`).
* `backend.getSize` (use `message.BodySection`).

### Added
* IMAP server: more info when write/send/flush error occurs #648.
* Linux package paths inside version-json.
* Draggable popup windows for outgoing non-encrypted message #519.
* Pmapi able to receive plain accessToken go-pmapi#23 #604.
* DB debug switch.
* Clearing message cache when db is cleared.
* Debug string to tests.
* Mime tree section parsing and test.
* Start ticker.
* Dump DB status.
* `backend.ApplicationOutdated()` mechanism: once triggered logout all email clients. On try to login say _application outdated_.
* Force upgrade event (send from event loop).
* New systray with error symbol (used in mac for force update).
* Test for upgrade.
* GUI for upgrade.
* Add native upgrade to updates.
* Dial timeout client.
* Custom `copyRecursively` function.
* When there is fresh version on start show release notes.
* Keychain helper using GNU pass.
* Error message on missing keychain.

### Changed
* Imap `SEARCH` loops until all messages are listed #581.
* Cached message timestamp is renewed on load.
* Message cache ID is userID+messageID.
* Private cache and added bodystructure.
* Remove addresses from `m.ToList` that were not requested in SMTP `TO`.
* IsFirstStart setup before loading Gui. Set it to false right after (don't wait till quit).
* Check `eventMessage` not nil before address check.
* `util.EventChannel` refactor: `SendEvent`->`Send` and new `SendEvent(EventCode)`.
* Information bar keeps on once app is outdated.
* Error dialog for upgrade has option for force upgrade.
* IsFirstStart setup before loading Gui. Set false right after (don't wait till quit).
* Pmapi: access token decrypted only if needed.
* Move `updates` from `frontend` to `util`.
* Move `CheckInternetConnection()` to `util`.
* Makefile clean up and change scripts for building.
* Reorganized updates.
* Start with new versioning.

          1.1.0
          | | `--- bug fix number (internal, irregular, beta releases)
          | `----- minor version (features, release once per month, live release, milestones)
          `------- major version (big changes, once per year, breaking changes, api force upgrade)

* Upgrade restart option in qt-frontend.
* GOOS save functions.
* Windows update procedure.
* Darwin update procedure.
* `zip` replaced by `tgz`.
* Using move instead of write truncated.
* Linux dependencies (pass and gnome-keychain optional).
* `Store.helper` -> `Store.secrets`.

### Release notes
* New self-update procedure.
* Changed restarting mechanism.
* Support for GNU pass for linux.
* Various GUI improvements.

### Fixed bugs
* RFC complaint SEARCH and FETCH responses.
* Additional synchronization of mail database.


## [Bridge 1.0.6 silent] - 2018-08-23
### Added
* New svg icon in linux package.

## [Bridge 1.0.6] - 2018-08-09

### Added
* `backend.GetUserSettings()`.

### Changed
* Related to Desktop-Bridge#561.
* Api flag to build scripts.
* `BodyKey` and `AttachmentKey` contains `Key` and `Algorithm`.
* `event.User.Addresses` -> `event.Addresses`.
* `user.Addresses` -> `client.Addresses()`.
* Typos and fixes.
* Pmapi update.
* `backend.configClient` -> `backend.authClient`.
* `auth.Uid` -> `auth.Uid()`.
* `keyRingForAddress()` -> `Client.KeyRingForAddressID()`.
* `Message.IsRead` -> `Message.Unread`.
* `pmapi.User.Unlock()` -> `pmapi.Client.UnlockAddresses()`.
* `TwoFactor` -> `HasTwoFactor()` and `PasswordMode` -> `HasMailboxPassword()`.
* Icon to match ImportExport.


### Release notes
* Removed deprecated API routes.

### Fixed bugs
* Frequent Thunderbird timeout.
* SMTP requests not case-sensitive.

## [Bridge 1.0.5] - 2018-07-12

### Added
* UpdateCurrentAgent from lastMailClient.
* Current OS.
* Use Qt to set nice OS with version.
* All `client.Do` errors are interpreted as connection issue.
* Moved to internal gitlab.
* Typo `frontend-qml`.
* Better message for case when server is not reachable.
* Setting 1min timeout to IMAP connection.

### Changed
* Password: click2show, click2hide.
* Notification in bug report window.
* Less frequent version check.
* Closing ticker.

### Removed
* Sockets and unused libraries.

### Release notes
* Improved response of IMAP server.
* Sending requests with client information.
* Less frequent notification about new version.

### Fixed bugs
* Support of Outlook calendar event format.
* Too many opened file descriptors issue.
* Fixed 7bit MIME issue while sending.


## [Bridge 1.0.4] - 2018-05-15

### Changed
* Version files available at both download and static.
* MIME `text/calendar` are parsed as attachment.
* UserID as identifier in keychain and pmapi token.
* Keychain format and function refactor.
* Create crash file on panic with full trace.
* Clear old data only in main process (no double keychain typing).
* Create label update API route.
* Selectable text in release notes.

### Added
* Support sending to external PGP recipients.
* Return error codes: `0: Ok`, `2: Frontend crashed`, `3: Bridge already running`, `4: Unknown argument`, `42: Restart application`.

### Release notes
* Support of encryption to external PGP recipients using contacts created on beta.protonmail.com (see https://protonmail.com/blog/pgp-vulnerability-efail/ to understand the vulnerabilities that may be associated with sending to other PGP clients).
* Notification that outgoing email will be delivered as non-encrypted.
* NOTE: Due to a change of the keychain format, you will need to add your account(s) to the Bridge after installing this version.

### Fixed bugs
* Support accounts with same user names.
* Support sending vCalendar event.

## [Bridge 1.0.3] - 2018-03-26
* All from silent updates plus following.

### Changed
* Okay -> "Remind me later".
* Imported message with `text/html` body was imported as `text/plain`.
* Reload cache when labeling Seen/Unseen.
* Merge with Import-Export branch.
    * Inheritable Bug report window.
    * Common functions: WriteHeader (parse PM mail) and CustomMessage (when incorrect keys).
    * Updates refactor.
    * Bug report window.
    * Checkbox and with label (only I/E).
    * Error dialog and Info tooltip (only I/E).
    * Add user modal formatting (colors, text).
    * Account view style.
    * Input box style (used in bug report).
    * Input field style (used in add account and change port).
    * Added style variables for I/E.
    * Tab button style.
    * Window bar style and functionality (closing / minimize window).

### Release notes
* Improved responsiveness in the UI.

### Fixed bugs
* Fixed some formatting issues with imports.
* Fixed port changing via CLI.

## Silent update - 2018-03-13

### Changed
* Remove firewall error message.


## [Bridge 1.0.2] - 2018-03-12
* All from silent updates plus following.

### Added
* UTF-7 support.
* Message when communication between bridge and email client is blocked by firewall (Windows only).

### Changed
* Added gnome-keyring dejavu fonts into linux dependency.
* Corrected parentID when reply/forward: taken from `protonmail.internalid` reference.
* Update user object in backend after unlock to apply address changes.

### Release notes
* UTF7 encoding support for older imported emails.

### Fixed bugs
* Fixed issues with conversation threading.
* Support for multiple "ReplyTo" addresses.
* Fixed issue where some address updates would not register immediately.



## [Bridge 1.0.1-4 (linux only)] Silent deploy - 2018-02-28

### Changed
* More similar look of window title bar to Windows 10 style.
* Qt 5.10 Button Controls 2 conflict (`icon`->`iconText`).

### Added
* Linux default font.
* Multiple reply-to addresses support (also API).
* Command line interface.
* Credits are generated automatically from glide.lock.
* Created script to build linux packages (dep,rpm,PKGBUILD).
* Correct config folders with env variable `$XDG_CONFIG_HOME`.

### Fixed bugs
* Clearing global cache.
* Default linux font problems.
* Support Reply-To multiple addresses.

### Release notes
* Improved visual appearance for win and linux.



## [Bridge 1.0.1] Silent deploy - 2017-12-30

### Changed
* Fixed bug with parsing address list (CC became BCC).



## [Bridge 1.0.1] - 2017-12-20

### Added
* When current log file is more than 10MB open new one, checked every 15min.
* Keep only last three log files including current one, triggered every start and when switching log files.
* Translation context.
* Accessibility objects for button and static text.
* All objects are accessible including focus scope for modals and messages.
* Automatically fill the email client in bug report form.
* Catch corrupted MacOS keychain error and show the link to FAQ.
* Unlabel message.
* Update emptying and filtering routes.
* Parse the address comment as defined in RFC.

### Changed
* Default log level set to Warning.
* Info logs during adding account and connecting client promoted to warning level.
* Log only when email client was changed (previously logged on every assign).
* Force upgrade bubble notification only when requested by API.
* Don't show warning systray icon when "You have then newest version!" bubble message is showed.
* Header date format  RFC822Z -> RFC1123Z.
* IMAP ID and QUOTA responses forced to use quoted strings (fixing SparkMail issue).
* Avoid AddressChanged bubble when no address was changed.

### Release notes
* Reduced log file size and log file history.
* Accessibility support for MacOS VoiceOver and Windows Narrator.
* Improved notification system.
* Supported imports with older address format.



## [Bridge 1.0.0] - 2017-12-06

### Added
* Encoding support of message body, title items, attachment name, for all standard charsets.
* Force update API message handled as new version event.

### Changed
* Refactor `bridge-qtfronted` -> `frontend`.
* Only one main file and basic support of CLI (not finished).
* Common QML package `ProtonUI`, which is used by `BridgeUI` and `ImportExportUI`.
* ChangedUser signal contain address and event type to distinguish between logout, internet off/on, address_change.
* API address changed event handled gracefully (if not possible, logout).
* Update mac keychain (should resolve problem with adding new account to bridge, NOT CONFIRMED).
* Solved hanging GUI on keychain error (should solve all win-7, no-gui errors).
* New systray icons for Mac (black and white no background).
* GUI cosmetics:
    * "Click here to start" triangle position.
    * Wrong cursor type on link.
    * Create main window before notification.

### Release notes
* Better notification when new version is needed or when account address is changed.
* Encoding support for the standard charsets.
* Improved visual appearance.

### Fixed bugs
* Fixed missing GUI for Windows with empty keychain.



## Changelog format
* Changelog [format](http://keepachangelog.com/en/1.0.0/).

### Guiding Principles
* Changelogs are for humans, not machines.
* There should be an entry for every single version.
* The same types of changes should be grouped.
* Versions and sections should be linkable.
* The latest version comes first.
* The release date of each version is displayed.
* Mention whether you follow Semantic Versioning.

### Types of changes
* `Added` for new features.
* `Changed` for changes in existing functionality.
* `Deprecated` for soon-to-be removed features.
* `Removed` for now removed features.
* `Fixed` for any bug fixes.
* `Security` in case of vulnerabilities.
* Additional for in app release notes.
    * `Release notes` in case of vulnerabilities.
    * `Fixed bugs` in case of vulnerabilities.
<|MERGE_RESOLUTION|>--- conflicted
+++ resolved
@@ -24,15 +24,12 @@
 * BRIDGE-258: Fixed issue with draft updates and sending during synchronization.
 
 
-<<<<<<< HEAD
-=======
 ## Erasmus Bridge 3.15.1
 
 ### Changed
 * BRIDGE-281: Disable keychain test on macOS.
 
 
->>>>>>> edbc7d0e
 ## Erasmus Bridge 3.15.0
 
 ### Added

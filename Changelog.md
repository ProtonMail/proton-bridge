# ProtonMail Bridge and Import-Export app Changelog

Changelog [format](http://keepachangelog.com/en/1.0.0/)

<<<<<<< HEAD
## [IE 1.2.1, 1.2.2] Elbe
=======
## [Bridge 1.5.2] Golden Gate

### Changed
* GODT-883 Use `ClearPacket` for `text/plain` with signature


## [Bridge 1.5.1] Golden Gate

### Added
* GODT-701 Try load messages one-by-one if IMAP server errors with batch load
  and not interrupt the transfer.
* GODT-878 Tests for send packet creation logic.

### Changed
* GODT-180 Updated Sentry client.
* GODT-651 Build creates proper binary names.
* GODT-878 Fix an issue where the random session key is inadvertently sent to
  the Proton server. The data payload is always encrypted within TLS, but this
  is still a potential privacy problem. Discovered by Proton's internal
  security audit team.
* GODT-878 Refactor and move the send packet creation logic to `pmapi.SendMessageReq`.
* GODT-878 Encryption of session keys moved to pmapi.


## [IE 1.2.1] Elbe
>>>>>>> 072ce54f

### Added
* GODT-799 Skipped messages do not change total counts but shows as separate number.

## Fixed
* GODT-799 Fix skipping unwanted folders importing from mbox files.
* GODT-769 Close connection before deleting labels to prevent panics accessing deleted bucket.

### Removed
* GODT-766 Remove GUI popup for IMAP TLS error.


## [Bridge 1.5.0] Golden Gate

### Changed
* Updated go-mbox dependency back to upstream.

### Fixed
* GODT-847 Waiting for unilateral update during deleting the message.
* GODT-849 Show in error counts in the end also lost messages.
* GODT-835 Do not include conversation ID in references to show properly conversation threads in clients.
* GODT-685 Improve deb packaging regarding dejavu font


## [IE 1.2.0] Elbe

### Added
* GODT-763 Detect Gmail labels from All Mail mbox export (using X-Gmail-Label header).
* GODT-834 Info about tags in BUILDS.md and link to Import-Export page in README.md.
* GODT-777 Support Apple Mail MBOX export format.

### Fixed
* GODT-677 Windows IE: global import settings not fit in window.
* GODT-794 Congo fails to update to Danube
* GODT-749 Don't force PGP/Inline when sending plaintext messages.
* GODT-764 Fix deadlock in integration tests for Import-Export.
* GODT-662 Do not resume paused transfer progress after dismissing cancel popup.
* GODT-772 Sanitize mailbox names for exporting to follow OS restrictions.
* GODT-771 Show fatal errors after export is terminated.
* GODT-779 Do not propagate updates when progress is stopped.
* GODT-779 Unpause progress during fatal error to properly stop progress.
* GODT-779 Stop ongoing transfer calls sooner (re-check after import request is generated).
* Fix measurement of uploading attachments during transfer.
* GODT-827 Do not spam sentry with bad ID by integration test.
* GODT-700 Fix UTF-7 incompatibility.
* GODT-837 Fix flaky TestFailUnpauseAndStops.
* GODT-782 Don't use TLS pinning when checking connectivity status.

### Changed
* TLS pins conform to official list.


## [Bridge 1.4.5] Forth

### Fixed
* GODT-829 Remove `NoInferior` to display sub-folders in apple mail.

## [Bridge 1.4.4] Forth

### Fixed
* GODT-798 Replace, don't add, transfer encoding when making body 7-bit clean.
* Move/Copy duplicate for emails with References in Outlook
* CSB-247 Cannot update from 1.4.0


## [Bridge 1.4.3] Forth

### Changed
* Reverted sending IMAP updates to be not blocking again.

### Fixed
* GODT-783 Settings flags by FLAGS (not using +/-FLAGS) do not change spam state.


## [Bridge 1.4.2] Forth

### Changed
* GODT-761 Use label.Path instead of Name to partially support subfolders for webapp beta release.
* GODT-765 Improve speed of checking whether message is deleted.


## [IE 1.1.2] Danube (beta 2020-09-xx)

### Fixed
* GODT-770 Better handling of extraneous end-of-mail indicator.
* GODT-776 Fix crash when IMAP client connects while account is logging in.

### Changed
* Bump crypto version to v0.0.0-20200818122824-ed5d25e28db8
* GODT-785 Clear separation of different message IDs in integration tests.
### Changed
* GODT-741 Import-Export shows "Unable to parse time" notice instead of zero time in error report window.

* Bump crypto version to v0.0.0-20200818122824-ed5d25e28db8.
* GODT-374 Allow to send calendar update multiple times.

## [IE 1.1.1] Danube (beta 2020-09-xx) [Bridge 1.4.1] Forth (beta 2020-09-xx)

### Fixed
* GODT-752 Parsing message with empty addresses.
* GODT-752 Parsing non-utf8 multipart/alternative message.
* GODT-752 Parsing message with duplicate charset parameter.


## [IE 1.1.0] Danube

### Fixed
* GODT-703 Import-Export showed always at least one total message.
* GODT-738 Fix for mbox files with long lines.
### Fixed
* GODT-732 Do not mix font awesome icon with regular text to avoid issues on Fedora.


## [Bridge 1.4.0] Forth

### Added
* GODT-682 Persistent anonymous API cookies for Import-Export.
* GODT-357 Use go-message to make a better message parser.
* GODT-720 Time measurement of progress for Import-Export.

### Changed
* GODT-511 User agent format changed.
* Unsilent errors reading mbox files.
* GODT-692 QA build with option to change API URL by ENV variable.
* GODT-704 User agent detected by fake IMAP extension instead of AUTH callback (some clients use LOGIN instead of AUTH).
* GODT-695 Parallel upload for ProtonMail target.

### Removed
* GODT-519 Unused AUTH scope parsing methods.

### Fixed
* GODT-698 Use correct package type for signed PGP/Inline messages.
* Generic bug report window title.
* Fix missing check for unencrypted recipients during sending.
* Version checking for catalina.
* GODT-730 Limit maximal TLS version for Yahoo IMAP server.


## [IE 1.0.x] Congo (v1.0.0 live 2020-09-08)

### Added
* GODT-633 Persistent anonymous API cookies for better load balancing and abuse detection. 
* GODT-461 Add support for `\Deleted` flag.

### Changed
* GODT-462 Pausing event loop while FETCHing to prevent EXPUNGE
* Wait for unilateral response to be delivered
* GODT-409 Set flags have to replace all flags.
* GODT-531 Better way to add trusted certificate in macOS.
* Bumped golangci-lint to v1.29.0
* GODT-549 Check log file size more often to prevent huge log files.
* Bumped various dependencies:
    * andybalholm/cascadia v1.1.0 -> v1.2.0
    * emersion/go-imap-specialuse 20161227184202-ba031ced6a62 -> 20200722111535-598ff00e4075
    * emersion/go-sasl 20191210011802-430746ea8b9b -> 20200509203442-7bfe0ed36a21
    * github.com/go-resty/resty/v2 v2.2.0 -> v2.3.0
    * github.com/golang/mock v1.4.3 -> v1.4.4
    * github.com/google/go-cmp v0.4.0 -> v0.5.1
    * github.com/hashicorp/go-multierror v1.0.0 -> v1.1.0
    * github.com/jaytaylor/html2text 20200220170450-61d9dc4d7195 -> 20200412013138-3577fbdbcff7
    * github.com/jhillyerd/enmime v0.8.0 -> v0.8.1
    * github.com/keybase/go-keychain 20200218013740-86d4642e4ce2 -> 20200502122510-cda31fe0c86d
    * github.com/logrusorgru/aurora 20200102142835-e9ef32dff381 -> v2.0.3+incompatible
    * github.com/miekg/dns v1.1.29 -> v1.1.30
    * github.com/nsf/jsondiff 20190712045011-8443391ee9b6 -> 20200515183724-f29ed568f4ce
    * github.com/sirupsen/logrus v1.4.2 -> v1.6.0
    * github.com/stretchr/testify v1.5.1 -> v1.6.1
    * github.com/therecipe/qt 20200126204426-5074eb6d8c41 -> 20200701200531-7f61353ee73e
    * github.com/urfave/cli v1.22.3 -> v1.22.4
    * golang.org/x/net 20200301022130-244492dfa37a -> 20200707034311-ab3426394381
    * golang.org/x/text v0.3.2 -> v0.3.3
* Set first-start to false in bridge, not in frontend.
* GODT-400 Refactor sendingInfo.
* GODT-513 Update routes to API v4.
* GODT-551 Do not ignore errors during message flagging.
* GODT-380 Adding IE GUI to Bridge repo and building
    * BR: extend functionality of PopupDialog
    * BR: makefile APP_VERSION instead of BRIDGE_VERSION
    * BR: use common logs function for Qt
    * BR: change `go.progressDescription` to `string`
    * IE: Rounded button has fa-icon
    * IE: `Upgrade` → `Update`
    * IE: Moving `AccountModel` to `qt-common`
    * IE: Added `ReportBug` to `internal/importexport`
    * IE: Added event watch in GUI
    * IE: Removed `onLoginFinished`
    * Structure for transfer rules in QML
* GODT-213 Convert panics from message parser to error.
* GODT-585 Do not allow deleting messages from All Mail.

### Fixed
* GODT-655 Fix date picker with automatic Windows DST
* GODT-454 Fix send on closed channel when receiving unencrypted send confirmation from GUI.
* GODT-597 Duplicate sending when draft creation takes too long
* GODT-634 Hover on links in popups.



## [v1.3.x] Emma (v1.3.2 beta 2020-08-04, v1.3.3 beta 2020-08-06, v1.3.3 live 2020-08-12)

### Added
* GODT-554 Detect and notify about "bad certificate" IMAP TLS error.
* IMAP mailbox info update when new mailbox is created.
* GODT-72 Use ISO-8859-1 encoding if charset is not specified and it isn't UTF-8.

### Changed
* GODT-360 Detect charset embedded in html/xml.
* GODT-354 Do not label/unlabel messsages from `All Mail` folder.
* GODT-388 Support for both bridge and import/export credentials by package users.
* GODT-387 Store factory to make store optional.
* GODT-386 Renamed bridge to general users and keep bridge only for bridge stuff.
* GODT-312 Validate recipient emails in send before asking for their public keys.
* GODT-368 Bump docker-credential-helpers version.
* GODT-394 Don't check SMTP message send time in integration tests.
* GODT-280 Migrate to gopenpgp v2.
    * `Unlock()` call on pmapi-client unlocks both User keys and Address keys.
    * Salt is available via `AuthSalt()` method.
* GODT-308 Better user error message when request is canceled.
* GODT-162 User Agent does not contain bridge version, only client in format `client name/client version (os)`.
* GODT-258 Update go-imap to v1.
    * Fix UNSEEN to return sequence number of first unseen message and not count of unseen messages.
    * INBOX name is never quoted.
* GODT-204 `ClientManager`.
    * `Client` is now an interface; `client` is the concrete type.
    * `Client`s are only created by `ClientManager`.
    * Only one `Client` per userID exists at any given time; clients are reused.
    * Tokens are managed by `ClientManager` (`TokenManager` is removed).
    * `expiresAt` is no longer part of `Client`; token expiry and refreshing is handled by `ClientManager`.
    * Auths generated by clients during Auth/AuthRefresh are handled by `ClientManager` (which forwards them to `Bridge`).
    * `ClientManager` is the "one source of truth" for the host URL for all `Client`s.
    * Alternative Routing is enabled/disabled by `ClientManager`.
    * Logging out of `Clients` is handled/retried asynchronously by `ClientManager`.
* GODT-265 Alternative Routing v2 (more resiliant to short term connection drops).
* GODT-310 Alternative parsing of `References` header (old parsing probably malformed message IDs).
* GODT-320 Only report the same TLS issue once every 24 hours.
* GODT-468 Bump go-imap version to get fix for NIL client delimiter.
* GODT-465 Bump go-imap version to get fix for SELECT function.
* GODT-456 Bump bbolt version from 1.3.3 to 1.3.5 to get fixes for unsafe operations.

### Removed
* Dead code from `pkg/message`.

### Fixed
* GODT-356 Fix crash when removing account while mail client is fetching messages (regression from GODT-204).
* GODT-358 Bad timeouts with Alternative Routing.
* GODT-363 Drafts are not deleted when already created on webapp.
* GODT-390 Don't logout user if AuthRefresh fails because internet was off.
* GODT-341 Fixed flaky unittest for Store synchronization cooldown.
* Crash when failing to match necessary html element.
* Crash in message.combineParts when copying nil slice.
* Handle double charset better by using local ParseMediaType instead of mime.ParseMediaType.
* Don't remove log dir.
* GODT-422 Fix element not found (avoid listing credentials, prefer getting).
* GODT-404 Don't keep connections to proxy servers alive if user disables DoH.
* Ensure DoH is used at startup to load users for the initial auth.
* Issue causing deadlock when reloading users keys due to double-locking of a mutex.
* Correctly handle failure to unlock single key.
* GODT-479 Fix flaky integration tests.
* GODT-484 Fix infinite loop when decoding invalid 2231 charset
* GODT-267 Correctly detect if a message is a draft even if does not have DraftLabel.
* GODT-308 Reduce minimum read speed threshold to avoid issues with flaky internet.
* GODT-321 Changing address ordering would cause all messages to disappear in combined mode.
* GODT-129 Fix custom message PGP by using template.
* GODT-280 Don't assume contact keys are stored armored.
* GODT-427 Fix race condition in auth refresh that could cause user to be logged out.


## [v1.2.8] Donghai-fix-append  (beta 2020-06-XXX)

### Changed
* GODT-396 reduce number of EXISTS calls.
* GODT-143 Allow appending to Sent folder when sender matches account address.

### Fixed
* GODT-502 Fixed crash when unable to parse a message header.

## [v1.2.7] Donghai-fix-sync - (beta 2020-05-07 live 2020-04-20)

### Added
* IMAP extension MOVE with UIDPLUS support.
* IMAP extension Unselect.
* More logs about event loop activity.

### Changed
* GODT-313 Reduce number of synchronizations.
    * Do not trigger sync by counts.
    * Cooldown timer for sync retries.
    * Poll interval randomization.
* GODT-225 Do not send an EXISTS reposnse after EXPUNGE or when nothing changed (fixes rebuild of mailboxes in Outlook for Mac).
* GODT-165 Optimization of RebuildMailboxes.
* GODT-282 Completely delete old draft instead moving to trash when user updates draft.
* Adding DSN Sentry as build time parameter.
* GODT-124 Bump go-appdir from v1.0.0 to v1.1.0.
* CSB-72 Skip processing message update event if http statuscode is 422.

### Fixed
* Use correct binary name when finding location of addcert.scpt.


## [v1.2.6] Donghai - beta (2020-03-31)

### Added
* GODT-145 Support drafts.
    * GODT-211,GODT-231 fix updating subject and other fields.
    * GODT-220 Fix deleting drafts.
    * GODT-224 Fix creating draft from outlook without sender.
    * GODT-230,GODT-232 fix constructing sender address for drafts.
    * Sync already synced draft to newly created drafts mailbox.
    * Add Subject to EventMessageUpdated in pmapi.
* GODT-37 Add body and TLS handshake timeouts.
* GODT-90 Implement DOH (DNS over HTTPS) proxy.
* Noninteractive mode.


### Changed
* Bump version go-1.14.
* Bump dependencies:
| Repo                               | Old Version                        | New Version                        |
| github.com/0xAX/notificator        | v0.0.0-20161214074916-82e921414e03 | v0.0.0-20191016112426-3962a5ea8da1 |
| github.com/ProtonMail/go-autostart | v0.0.0-20171017232241-85d98b097aae | v0.0.0-20181114175602-c5272053443a |
| github.com/abiosoft/ishell         | v0.0.0-20171224170712-50251d04cb42 | v2.0.0+incompatible                |
| github.com/emersion/go-sasl        | v0.0.0-20161116183048-7e096a0a6197 | v0.0.0-20191210011802-430746ea8b9b |
| github.com/fatih/color             | v1.7.0                             | v1.9.0                             |
| github.com/golang/mock             | v1.4.2                             | v1.4.3                             |
| github.com/google/go-cmp           | v0.3.1                             | v0.4.0                             |
| github.com/jaytaylor/html2text     | v0.0.0-20190408195923-01ec452cbe43 | v0.0.0-20200220170450-61d9dc4d7195 |
| github.com/jhillyerd/enmime        | v0.7.0                             | v0.8.0                             |
| github.com/logrusorgru/aurora      | v0.0.0-20190803045625-94edacc10f9b | v0.0.0-20200102142835-e9ef32dff381 |
| github.com/skratchdot/open-golang  | v0.0.0-20160302144031-75fb7ed4208c | v0.0.0-20200116055534-eef842397966 |
| github.com/stretchr/testify        | v1.4.0                             | v1.5.1                             |
| github.com/therecipe/qt            | v0.0.0-20191022233421-590f404884c9 | v0.0.0-20200126204426-5074eb6d8c41 |
| github.com/urfave/cli              | v1.19.1                            | v1.22.3                            |

* Pkg/updates: closing File reader to avoid too many opened files during update.
* Created monorepo with bridge, pmapi, bridge utils, mime and srp.
    * One lint config for all packages and lint fixes in the code.
    * Fix tests for bridge utils to work on MacOS.
    * All tests use testify framework.
    * Processed TODOs or created issues.
    * Cleanup up comments.
* GODT-169 Reduce the number of keyring unlocks.
* CSB-40 return error instead of panic in credential store.
* #577 Avoid multiple send.
* GODT-39 Sync is paging per message ID with ability to continue after interrupted sync.
* Panic handler used in store for event loop and sync.
* GODT-109 Merge only 50 events into one.
* Use v1.0.16 of pmapi.
* GODT-236 Requests to /messages/{read,unread,delete,undelete,label,unlabel} are paged with up to 100 message IDs.

### Fixed
* GODT-227 Mitigate potential crash due to using a logged out pmapi client (proper fix to come in emma release).
* UserIDs were not checked when importing to Sent folder (affects copying from account1/sent to account2/sent).


## [v1.2.5] Charles - live (2020-03-11) beta (from 2020-02-10)

### Hotfix
* CSB-40 panic in credential store.
* Keyring unlocking locker.
* No panic on failed html parse.
* Too many open files.

### Added
* GODT-112 Migration of preferences from c10 to c11.
* GODT-100 Test for external internal ID when appending to Sent folder to return APPEND UID otherwise skip with no error.
* GODT-43 Connection troubleshooting modal.
* GODT-55 Uid support in fake api.
* GODT-88 Increase uid validity on switch mode.
* #951 Implementation of IMAP extension UIDPLUS.
* #964 New store package, see Changed section.

### Removed
* MOVE IMAP extension due to missing interaction with UIDPLUS.

### Changed
* GODT-88 Run mbox sync in parallel when switch password mode (re-init not user).
* GODT-95 Do not throw error when trying to create new mailbox in IMAP root.
* GODT-75 Do not fail on unlabel inside delete.
* #1095 always delete IMAP USER including wrong pasword.
* Unique pmapi client userID (including #1098).
* Using go.enmime@v0.6.1 snapshot.
* Better detection of non-auth-error.
* Reset `hasAuthChannel` during logout for proper login functionality (set up auth channel and unlock keys).
* Allow `APPEND` messages without parsable email address in sender field.
* #1060 avoid `Append` after internal message ID was found and message was copyed to mailbox using `MessageLabel`.
* #1049 Basic usage of store in SMTP package to poll event loop during sending message.
* #1050 pollNow waits for events to be processed.
* #1047 Fix fetch of empty mailbox.
* #1046 Fix removing mailbox counts.
* #1048 For any message build error return custom message.
* When event loop exits with error it logs out user from Bridge.
* #953 #984 First label messages before unlabeling when moving messages.
* Fixes after refactor:
    * Slight memory optimization.
    * #1043 do not stuck in loop for updating message which does not exist anywhere anymore.
    * #1034 fix UID dynamic range for empty list.
    * Fix of sequence number in IMAP IDLE expunge during deleting messages.
    * #1030 #1028 Fix some crashes and bad auths.
    * #953 #984 label messages first during moving them.
* #964 (and #769,#899,#918,#930,#931,#949) refactor of IMAP.
    * Fix of sequence number in IMAP IDLE expunge during deleting messages.
    * Fix not-returning empty result for UID dynamic range as said in RFC.
    * Separated IMAP to store and IMAP.
    * Store is responsible for everything about db and calls to pmapi, including event loop, sync, address mode.
    * IMAP is responsible only for IMAP interfaces.
    * Event loop is only one per ProtonMail account (instead of one per alias)
    * It also means only one database per account (instead of one per address)
    * Changing address mode is not destroying database, only buckets with IDs mapping (keeping metadata for account)
    * Before first sync we set event ID so we will not miss changes happening during sync.
    * Thanks to previous point we are not starting new sync when we finish first one because of unprocessed events.
    * Sync is not blocking event loop (user can get new messages even during sync)
    * Sync is not blocking reading operations (user can list mailboxes even before first sync is done)
    * Sync is not blocking writing operations such as mark messages read/unread and so on.
    * Most operations have to be passed to API and only event loop is writing them to the database.
    * Avoid relying on counts API endpoint; use event counts as much as possible.
    * Separate function for storing message content type and header into database.
    * Sequence number optimised for last item in mailbox.
    * Allow sending IMAP idle update to timeout to avoid blocking bridge.
    * Synchronisation will create a label if not yet present.
    * Labels and Folders (including system folders) are stored in DB together with their counts for offline read-out.
    * AddressIDs for all user addresses are stored in DB.
    * IMAP updates channel is set when an IMAP client connects (and IMAP updates are dropped until then)
    * DB keeps track of address mode (split/combined)
* Event loop starts as soon as user is initialised (i.e. logged in), not just when imap is connected.
* Use pmapi v1.0.13.
* Logout user if initialisation fails.
* Send UserRefreshEvent on user login and logout.
* Use godog v0.8.0 under new name 'cucumber' (instead of DATA-DOG).

### Fixed
* #1057 Logging in to an already logged in user would display unrelated error "invalid mailbox password".
* #1056 Changing mailbox password sometimes didn't log out user.
* #1066 Split address mode can not work when credentials store is cleared.
* #1071 Bridge can think it is in combined mode when actually it's in split mode.
* Missing `enmime` dependency.
* Issue where a failed sync was not attempted again.
* Removing an address would crash bridge.
* #1087 Accounts with capital letters could not be added.
* #1087 Inactive addresses were not filtered out of the store.
* #1087 Unlock with correct key if message is sent to alias and not primary (aka original) address.
* #1109 Receiving an event referencing an address that isn't present could crash bridge.
* Avoid concurrent map writes in imap backend.
* GODT-103 User keys were not unlocked later if they were not unlocked during startup.


## [v1.2.4] Brooklyn beta (2019-12-16)

### Added
* #976: fix slow authentication.
    * Server security setting in info (GUI, CLI).
    * Default SSL for SMTP based on Mac version.
    * GUI/CLI items to controls SMTP security setup.
    * Set new security and restart.

### Changed
* #961 Timeouts for go-pmapi client with http.Transport.
* Event poll with no change will hang forever. Using separate goroutine and timeout instead of proper fix (will be in refactor).
* Fixed an issue where entering an in-use port multiple times via the CLI would make bridge use it.
* Update therecipe/qt and Qt to 5.13.

## [v1.2.3] Akashi - live (2019-11-05) beta (2019-10-22)

### Added
* #963 report first-start metric with bridge version.
* #941 report new-login metric, report daily heartbeat.
* #921 remote key lookup via Web Key Directory (WKD).
* #919 TLS issue notification in CLI.

### Changed
* #769 #930 #931 #949 Syncing messages and fetching message and attachments in parallel with five workers.
* #956 #741 update keychain.
* Re-download and re-unlock user keyring when addresses are changed.
* #944 Ugrade go-pmapi dependency to v1.0.4 to support phase one of the key migration.
* #683 Password rehides each time password entry screen is shown.
* Import-Export#219 fix double parameter definition.
* Upgrade go-pm-bridge-utils dependency to v1.0.1.
* #935 Fix wrong download link for linux updates.
* #952 fix error when sending mail with only BCC recipients (use empty slice instead of nil slice).
* Refactor `generateSendingInfo` to simplify logic; add test for this method.
* Generate code-coverage report with `make code-coverage`.
* #942 fix focus window with logout message when trying to connect from the client.
* Do not use panic for second instance.
* #928 do not hide 'no keychain' dialog when upgrade is needed.
* Sending `NO` for errors while `FETCH`.
* #899 Upgrade from Bolt to BBolt.
* Upgrade to gopenpgp.
* Bridge utils in own repository.
* Code made compatible with name changes in go-pmapi.


## [v1.2.2] - beta and live 2019-09-06

### Changed
* User compare case insensitive.

## [v1.2.1] - beta and live 2019-09-05

### Changed
* #924 fix start of bridge without internet connection.

## [v1.2.0] - beta 2019-08-22

### Added
* #903 added http.Client timeout to not hang out forever.
* Closing body after checking internet connection.
* Pedantic lint for bridgeUtils.
* Selected events are buffered and emited again when frontend loop is ready.
* #890 implemented 2FA endpoint (auth split).
* #888 TLS Cert.
    * Error bar and modal with explanation in GUI.
    * Signal to show error.
    * Add pinning to bridge (only for live API builds).
* #887 #883:
 * Wait before clearing data.
 * Configer which provides pmapi.ClientConfig and app directories.
* #861 restart after clear data.
* Panic handler for all goroutines.
* CD for linux.
* #798.
    * Check counts after sync.
    * Update counts in all mailboxes after sync.
    * `db.Mailbox.RemoveMissing`, `db.Mailbox.PutMany`.
    * `util.NotImplemented`.
    * Tests for sync.
* Bridge core tests:
    * Introduced interfaces: `pmapiClienterFactory`, `pmapiClienter`, `credentialStorer`.
    * Automatic mock generation for  `listener.Listener`, `bridge.pmapiClienter`, `bridge.credentialStorer`.
* #818 REFACTOR: see doc/code-structure.md.
    * Tests for bridge core & utils.
    * Update user before `GetQuota`.
    * Http bridge API.
* Bridge core tests:
    * Introduced interfaces: `pmapiClienterFactory`, `pmapiClienter`, `credentialStorer`.
    * Automatic mock generation for  `listener.Listener`, `bridge.pmapiClienter`, `bridge.credentialStorer`.
* #774 start initialization with sync immediately after login.

### Removed
* Using `PutMeta` for DB to not rewrite header and size.
* `Timeout` for connection (keep only `DialTimeout`).
* #798 `imapMailbox.sync`.
* #818 REFACTOR: see doc/code-structure.md.
    * Bridge global functions `GetAuth`, `GetAuthInfo`, `GetUserSettings` (using member functions of `pmapi.Client` instead).
    * `backend.setCache`: not used.
    * IMAP extension for `XSTOP` and `XFOCUS`.
    * Keychain `Disconnected` is not used,  deleting directly (not using hide).
   * `apiIdFrom(uid bool, id uint32)`, `apiIdRangeFromSeq(uid bool, seq imap.Seq)`: not used.
   * `server/dial.go` not used.
   * Util `CustomMessage`, `StartTicker` not used.

### Changed
* Check before first even sync.
* Do sync in parallel from events.
* Closing event loop by CloseConnectionEvent.
* Allow client to log in with address only.
* Fix IMAP users lock.
* #646 download headers when needed for first time.
* #895 fix of parsing address list.
* #844 do not spam GUI with logout events & sleep after bad login attempt from the client.
* #887 #883 #898 #902 logout account from API and all IMAP connections before clearing cache for account.
* #882 unassign PMAPI client after logout and force to run garbage collector.
* #880, #884, #885, #886 fix of informing user about outgoing non-encrypted e-mail.
* #838 `Sirupsen` -> `sirupsen`.
* #893 save panic report file everytime.
* #880 fix of informing user about outgoing non-encrypted e-mail.
* Fix aliases in split mode.
* Fix decrypted data in log notification.
* #471 fix of using font awesome in regular text.
* `SearchMessage` all IDs from DB not depends on `totalOnAPI`.
* #798 populate efficiently.
    * Improved `imap.db.mailbox.Counts()`.
    * `mbox.total,unread` -> `mbox.totalOnAPI,unreadOnAPI`.
    * Always show DB status (even for `IDLE` updates).
    * `imapUser.sync` now takes `labelID` as parameter.
    * Split population by 1000 messages.
    * `db.User.put(msgs,keepCache)` is used in sync to not overwrite `msg.Size` and `msg.Header` in DB.
    * Separate sync function from `backend.labelMailbox` class.
    * `UidNext` uses bolt sequence value instead of cursor position.
* `util.tests.go` moved to `bridgeUtils`.
* #471 fix of using font awesome in regular text.
* #818 REFACTOR: see doc/code-structure.md.
    * No global states/variables anymore.
    * Code separated from one big package into smaller packages (bridge core, utils, IMAP, SMTP, API).
    * Bridge core completely refactored - core should be API over credentials store and PMAPI.
    * Configuration and preferences are on one place; passed as dependency to all packages.
    * Bridge utils separated from the rest of the bridge code to be used in Import/Export.
    * Many channels converted into one listener which can register listeners and emit events to them.
    * Each package is ready to be used with interfaces for possibility of mocking.
    * Removed IMAP extension XFOCUS, used bridge local API instead.
    * Removed IMAP extension XSTOP.
    * Sentry is not used in dev environment.
    * Logs are not cleared after start, clearing is triggered by `watchLogFileSize()` instead.
    * Log path changed one folder level up i.e. from `.../protonmail/bridge/c10` to `.../protonmail/bridge`.
    * Always cleared malformed keychain records.
    * Set credentials version on each `Put`.
    * `util.WriteHeader` -> `imap.writeHeader`.
    * Save `message.ExternalID` for every client not just AppleMail.
    * Server errors reported to frontend by common event listener.
* Handle logout in event loop.


## [v1.1.6] - 2019-07-09 (beta 2019-07-01)

### Added
* #841 assume text/plain during sending e-mails when missing content type.
* #805 list the new package links in upgrade dialog for linux.
* #802 report the list errors to sentry.
* #508 content related header fields for mail are saved in DB inside `msg.Header`.
* #508 `doNotCacheError` to decide whether to rebuild message.
* CI with lint check.
* Build flag `nogui`.
* Dummy html interface.

### Removed
* #508 content type rewrite on `GetHeader`.
* #508 content type on custom message.

### Changed
* #854 avoid `nil` header and bodystructure on fail (as regression of #508).
* Sanitize version in json file.
* #850 keep correct main and body headers for import (as regression of #508).
* #841 choose parent ID only when there is exactly one message with external ID.
* #811 #proton/backend-communication#11 go-pmapi!57 uid fixed.
* Update Qt 5.11.3 to 5.12.0.
* Using gomodules instead of glide.
* #508 use MIMEType and attachments to choose correct `Content-Type`.
* #508 custom message replaces body before header is created.
* #508 main header has `Content-Type` only after message was fully fetched.
* #770 ignore empty key from data card and support multiple keys for contacts.
* Build tags for simpler build of beta and QA builds.
* Lint corrections.


## [v1.1.5] - 2019-05-23 (beta 2019-05-23, 2019-05-16)

### Changed
* Fix custom message format.
* #802 acumulated long lines while parsing body structure.
* Process `AddressEvent` before `MessageEvent`.
* #791 updated crypto: fix wrong signature format.
* #793 fix returning size.
* #706 improved internet connection checking.
* #771 updated raven, crypto, pmapi.
* #792 use `INFO` as basic log level.
* Only one crash from second instance.
* During event `MessageID` in log as field.

## [v1.1.4 live] - 2019-04-10 (beta 2019-04-05, 2019-03-27)

### Added
* Address with port to IMAP debug.
* #750 `backend/events.Manager.LastEvent`.
* #750 `backend.user.areAllEventsProcessed`.
* #750 Wait with message events until all related mailboxes are synchronized.
* Restart limit to 10.
* Release string to raven.

### Changed
* #748 when charset missing assume utf8 and check the validity.
* #750 before sync check that events are uptodate, if not poll events instead of sync.
* Use pmapi with support of decrypted access token.
* #750 Status is using DB status instead of API.
* Format panic error as string instead of struct dump.
* Validity of local certificate to increased to 20 years.

### Removed
* #750 Synchronization after 450 messages.

## [v1.1.3] - 2019-03-04

### Added
* Sentry crash reporting in main.
* Program arguments to turn of CPU and memory profiling.
* Full version of program visible on release notes.

### Changed
* #720 only one concurent DB sync.
* #720 sync every 3 pages.
* #512 extending list of charsets go-pm-mime!4.

## [v1.1.2] - beta only 2019-02-21

### Changed
* #512 fail on unknown charset.
* #729 #733 visitor for MIME parsing.

## [v1.1.1] - 2019-02-11
### Added
* #671 include `name` param in attachment `Content-Type` (in addition to `Content-Disposition` param `filename`).
* #671 do not include content headers for section requests e.g. `BODY.PEEK[2]`.
* Version info checks for newer version (do not show dialog when older is online).
* #592 new header `X-Pm-ConversationID-Id` and also added to `References`.
* #666 invoke `panic` while adding account `jakubqa+crash@protonmail.com`.
* #592 new header fields `X-Pm-Date` storing m.Time and `X-Pm-External-Id` storing m.ExternalID.
* #484 search criteria `Unkeyword` support.

### Changed
* Fix srp modulus issue with new `ProtonMail/crypto`.
* Generate version files from main file.
* Be able to set update set on build.
* #597 check on start that certificat will be still valid after one month and generate new cert if not.
* #597 extended certificate validity to 2 years.
* Copyright 2019.
* Exclude `protontech` repos from credits.
* Refactor of `go-pmapi`, `go-pm-crypto`, `go-pm-mime` and `go-srp`.
* Re-signed pubkey key.
* Version, revision and build time is set in main.
* #666 use `bytes.Reader` instead of `bytes.Buffer`.
* #666 clear unused buffers in body structure map.
* No API request for fetch `body[header]`.
* Added crash file counter to pass log tests.
* #484 search fully relies on DB information (no need to reach API).
* #592 `parsingHeader` allows negative time (before 1.1.1970).
* #592 add original header first and then rewrite.
* #592 `Message-Id` rewritten only if not present.
* #592 rename `X-Internal-Id` to `X-Pm-Internal-Id`.
* #592 internal references are added only when not present already.
* #592 field `Date` changed to m.Time only when wrong format or missing `Date`.
* #645 pmapi#26 `Message.Flags` instead of `IsEncrypted`, `Type`, `IsReplied`, `IsRepliedAll`, `IsForwarded`.
* DB: do not allow to put Body or Attachements to db.
* #574 SMTP: can now send more than one email.
* #671 Verbosity levels: `debug` (only bridge), `debug-client` (bridge and client communication), `debug-server` (bridge, whole SMTP/IMAP communication).
* #644 Return rfc.size 0 or correct size of fetched body (stored in DB).
* #671 API requests URI in debug logs.
* #625 Fix search results for Flagged and Unflagged.
* Draft optimization fetch header.
* #656 Fix sending of calendar invite on Outlook on MacOS.
* #46 Allowed to run multiple instances, once per user.

### Removed
* Makefile clean up old deploy code.

### Release notes
* Support multiple Bridge instances running in parallel (one per user).

### Fixed bugs
* SMTP stays authenticated after sent message.
* Reduce memory, processor and number of API calls.

## [v1.1.0] - 2018-10-22

### Removed
* `go-pmapi.Config.ClientSecret`.
* `go-pmapi.PublicKey.Send`.
* Program argument `main`.
* `backend.getMIMEMessageBodySection` (use `message.BodySection`).
* `backend.getSize` (use `message.BodySection`).

### Added
* IMAP server: more info when write/send/flush error occurs #648.
* Linux package paths inside version-json.
* Draggable popup windows for outgoing non-encrypted message #519.
* Pmapi able to receive plain accessToken go-pmapi#23 #604.
* DB debug switch.
* Clearing message cache when db is cleared.
* Debug string to tests.
* Mime tree section parsing and test.
* Start ticker.
* Dump DB status.
* `backend.ApplicationOutdated()` mechanism: once triggered logout all email clients. On try to login say _application outdated_.
* Force upgrade event (send from event loop).
* New systray with error symbol (used in mac for force update).
* Test for upgrade.
* GUI for upgrade.
* Add native upgrade to updates.
* Dial timeout client.
* Custom `copyRecursively` function.
* When there is fresh version on start show release notes.
* Keychain helper using GNU pass.
* Error message on missing keychain.

### Changed
* Imap `SEARCH` loops until all messages are listed #581.
* Cached message timestamp is renewed on load.
* Message cache ID is userID+messageID.
* Private cache and added bodystructure.
* Remove addresses from `m.ToList` that were not requested in SMTP `TO`.
* IsFirstStart setup before loading Gui. Set it to false right after (don't wait till quit).
* Check `eventMessage` not nil before address check.
* `util.EventChannel` refactor: `SendEvent`->`Send` and new `SendEvent(EventCode)`.
* Information bar keeps on once app is outdated.
* Error dialog for upgrade has option for force upgrade.
* IsFirstStart setup before loading Gui. Set false right after (don't wait till quit).
* Pmapi: access token decrypted only if needed.
* Move `updates` from `frontend` to `util`.
* Move `CheckInternetConnection()` to `util`.
* Makefile clean up and change scripts for building.
* Reorganized updates.
* Start with new versioning.

          1.1.0
          | | `--- bug fix number (internal, irregular, beta relases)
          | `----- minor version (features, release once per month, live release, milestones)
          `------- major version (big changes, once per year, breaking changes, api force upgrade)

* Upgrade restart option in qt-frontend.
* GOOS save functions.
* Windows update procedure.
* Darwin update procedure.
* `zip` replaced by `tgz`.
* Using move instead of write truncated.
* Linux dependencies (pass and gnome-keychain optional).
* `Store.helper` -> `Store.secrets`.

### Release notes
* New self-update procedure.
* Changed restarting mechanism.
* Support for GNU pass for linux.
* Various GUI improvements.

### Fixed bugs
* RFC complaint SEARCH and FETCH responses.
* Additional synchronization of mail database.


## [v1.0.6 silent] - 2018-08-23
### Added
* New svg icon in linux package.

## [v1.0.6] - 2018-08-09

### Added
* `backend.GetUserSettings()`.

### Changed
* Related to Desktop-Bridge#561.
* Api flag to build scripts.
* `BodyKey` and `AttachmentKey` contains `Key` and `Algorithm`.
* `event.User.Addresses` -> `event.Addresses`.
* `user.Addresses` -> `client.Addresses()`.
* Typos and fixes.
* Pmapi update.
* `backend.configClient` -> `backend.authClient`.
* `auth.Uid` -> `auth.Uid()`.
* `keyRingForAddress()` -> `Client.KeyRingForAddressID()`.
* `Message.IsRead` -> `Message.Unread`.
* `pmapi.User.Unlock()` -> `pmapi.Client.UnlockAddresses()`.
* `TwoFactor` -> `HasTwoFactor()` and `PasswordMode` -> `HasMailboxPassword()`.
* Icon to match ImportExport.


### Release notes
* Removed deprecated API routes.

### Fixed bugs
* Frequent Thunderbird timeout.
* SMTP requests not case-sensitive.

## [v1.0.5] - 2018-07-12

### Added
* UpdateCurrentAgent from lastMailClient.
* Current OS.
* Use Qt to set nice OS with version.
* All `client.Do` errors are interpreted as connection issue.
* Moved to internal gitlab.
* Typo `frontend-qml`.
* Better message for case when server is not reacheable.
* Setting 1min timeout to IMAP connection.

### Changed
* Password: click2show, click2hide.
* Notification in bug report window.
* Less frequent version check.
* Closing ticker.

### Removed
* Sockets and unused libraries.

### Release notes
* Improved response of IMAP server.
* Sending requests with client information.
* Less frequent notification about new version.

### Fixed bugs
* Support of Outlook calendar event format.
* Too many opened file descriptors issue.
* Fixed 7bit MIME issue while sending.


## [v1.0.4] - 2018-05-15

### Changed
* Version files available at both download and static.
* MIME `text/calendar` are parsed as attachment.
* UserID as identifier in keychain and pmapi token.
* Keychain format and function refactor.
* Create crash file on panic with full trace.
* Clear old data only in main process (no double keychain typing).
* Create label udpate API route.
* Selectable text in release notes.

### Added
* Support sending to external PGP recipients.
* Return error codes: `0: Ok`, `2: Frontend crashed`, `3: Bridge already running`, `4: Uknown argument`, `42: Restart application`.

### Release notes
* Support of encryption to external PGP recipients using contacts created on beta.protonmail.com (see https://protonmail.com/blog/pgp-vulnerability-efail/ to understand the vulnerabilities that may be associated with sending to other PGP clients).
* Notification that outgoing email will be delivered as non-encrypted.
* NOTE: Due to a change of the keychain format, you will need to add your account(s) to the Bridge after installing this version.

### Bugs fixed
* Support accounts with same user names.
* Support sending vCalendar event.

## [v1.0.3] - 2018-03-26
* All from silent updates plus following.

### Changed
* Okay -> "Remind me later".
* Imported message with `text/html` body was imported as `text/plain`.
* Reload cache when labeling Seen/Unseen.
* Merge with Import-Export branch.
    * Inheritable Bug report window.
    * Common functions: WriteHeader (parse PM mail) and CustomMessage (when incorrect keys).
    * Updates refactor.
    * Bug report window.
    * Checkbox and with label (only I/E).
    * Error dialog and Info tooltip (only I/E).
    * Add user modal formating (colors, text).
    * Account view style.
    * Input box style (used in bug report).
    * Input field style (used in add account and change port).
    * Added style variables for I/E.
    * Tab button style.
    * Window bar style and functionality (closing / minimize window).

### Release notes
* Improved responsiveness in the UI.

### Fixed bugs
* Fixed some formatting issues with imports.
* Fixed port changing via CLI.

## Silent update - 2018-03-13

### Changed
* Remove firewall error message.


## [v1.0.2] - 2018-03-12
* All from silent updates plus following.

### Added
* UTF-7 support.
* Message when communication between bridge and email client is blocked by firewall (Windows only).

### Changed
* Added gnome-keyring dejavu fonts into linux dependency.
* Corrected parentID when reply/forward: taken from `protonmail.internalid` reference.
* Update user object in backend after unlock to apply address changes.

### Release notes
* UTF7 encoding support for older imported emails.

### Fixed bugs
* Fixed issues with conversation threading.
* Support for multiple "ReplyTo" addresses.
* Fixed issue where some address updates would not register immediately.



## [v1.0.1-4 (linux only)] Silent deploy - 2018-02-28

### Changed
* More similar look of window title bar to Windows 10 style.
* Qt 5.10 Button Controls 2 conflict (`icon`->`iconText`).

### Added
* Linux default font.
* Multiple reply-to addresses support (also API).
* Command line interface.
* Credits are generated automatically from glide.lock.
* Created script to build linux packages (dep,rpm,PKGBUILD).
* Correct config folders with env variable `$XDG_CONFIG_HOME`.

### Fixed bugs
* Clearing global cache.
* Default linux font problems.
* Support Reply-To multiple addresses.

### Release notes
* Improved visual appearance for win and linux.



## [v1.0.1] Silent deploy - 2017-12-30

### Changed
* Fixed bug with parsing address list (CC became BCC).



## [v1.0.1] - 2017-12-20

### Added
* When current log file is more than 10MB open new one, checked every 15min.
* Keep only last three log files including current one, triggered every start and when switching log files.
* Translation context.
* Accessibility objects for button and static text.
* All objects are accessible including focus scope for modals and messages.
* Automatically fill the email client in bug report form.
* Catch corrupted MacOS keychain error and show the link to FAQ.
* Unlabel message.
* Update emptying and filtering routes.
* Parse the address comment as defined in RFC.

### Changed
* Default log level set to Warning.
* Info logs during adding account and connecting client promoted to warning level.
* Log only when email client was changed (previously logged on every assign).
* Force upgrade bubble notification only when requested by API.
* Don't show warning systray icon when "You have then newest version!" bubble message is showed.
* Header date format  RFC822Z -> RFC1123Z.
* IMAP ID and QUOTA responses forced to use quoted strings (fixing SparkMail issue).
* Avoid AddressChanged bubble when no address was changed.

### Release notes
* Reduced log file size and log file history.
* Accessibility support for MacOS VoiceOver and Windows Narrator.
* Improved notification system.
* Supported imports with older address format.



## [v1.0.0] - 2017-12-06

### Added
* Encoding support of message body, title items, attachment name, for all standard charsets.
* Force update API message handled as new version event.

### Changed
* Refactor `bridge-qtfronted` -> `frontend`.
* Only one main file and basic support of CLI (not finished).
* Common QML package `ProtonUI`, which is used by `BridgeUI` and `ImportExportUI`.
* ChangedUser signal contain address and event type to distinguish between logout, internet off/on, address_change.
* API address changed event handled gracefully (if not possible, logout).
* Update mac keychain (should resolve problem with adding new account to bridge, NOT CONFIRMED).
* Solved hanging GUI on keychain error (should solve all win-7, no-gui errors).
* New systray icons for Mac (black and white no background).
* GUI cosmetics:
    * "Click here to start" triangle position.
    * Wrong cursor type on link.
    * Create main window before notification.

### Release notes
* Better notification when new version is needed or when account address is changed.
* Encoding support for the standard charsets.
* Improved visual appearance.

### Fixed bugs
* Fixed missing GUI for Windows with empty keychain.



## Changelog format
* Changelog [format](http://keepachangelog.com/en/1.0.0/).

### Guiding Principles
* Changelogs are for humans, not machines.
* There should be an entry for every single version.
* The same types of changes should be grouped.
* Versions and sections should be linkable.
* The latest version comes first.
* The release date of each version is displayed.
* Mention whether you follow Semantic Versioning.

### Types of changes
* `Added` for new features.
* `Changed` for changes in existing functionality.
* `Deprecated` for soon-to-be removed features.
* `Removed` for now removed features.
* `Fixed` for any bug fixes.
* `Security` in case of vulnerabilities.
* Additional for in app release notes.
    * `Release notes` in case of vulnerabilities.
    * `Fixed bugs` in case of vulnerabilities.
<|MERGE_RESOLUTION|>--- conflicted
+++ resolved
@@ -2,9 +2,6 @@
 
 Changelog [format](http://keepachangelog.com/en/1.0.0/)
 
-<<<<<<< HEAD
-## [IE 1.2.1, 1.2.2] Elbe
-=======
 ## [Bridge 1.5.2] Golden Gate
 
 ### Changed
@@ -29,8 +26,7 @@
 * GODT-878 Encryption of session keys moved to pmapi.
 
 
-## [IE 1.2.1] Elbe
->>>>>>> 072ce54f
+## [IE 1.2.1, 1.2.2] Elbe
 
 ### Added
 * GODT-799 Skipped messages do not change total counts but shows as separate number.

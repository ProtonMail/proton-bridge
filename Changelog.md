--- conflicted
+++ resolved
@@ -2,14 +2,7 @@
 
 Changelog [format](http://keepachangelog.com/en/1.0.0/)
 
-<<<<<<< HEAD
-
-## [Bridge 3.1.2] Quebec
-
-### Changed
-* GODT-2582 Dedup recovered messages folder.
-=======
-## [Bridge 3.1.2] Quebec
+## [Bridge 3.2.0] Rialto
 
 ### Changed
 * GODT-2502: Improve logs.
@@ -27,8 +20,12 @@
 * GODT-2573: Handle invalid header fields in message.
 * GODT-2573: Crash on null update.
 * GODT-2407: Replace invalid email addresses with emtpy for new Drafts.
->>>>>>> 59a944a0
-
+
+
+## [Bridge 3.1.2] Quebec
+
+### Changed
+* GODT-2582 Dedup recovered messages folder.
 
 ## [Bridge 3.1.1] Quebec
 

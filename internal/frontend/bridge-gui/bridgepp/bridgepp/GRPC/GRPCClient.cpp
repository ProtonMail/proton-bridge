// Copyright (c) 2023 Proton AG
//
// This file is part of Proton Mail Bridge.
//
// Proton Mail Bridge is free software: you can redistribute it and/or modify
// it under the terms of the GNU General Public License as published by
// the Free Software Foundation, either version 3 of the License, or
// (at your option) any later version.
//
// Proton Mail Bridge is distributed in the hope that it will be useful,
// but WITHOUT ANY WARRANTY; without even the implied warranty of
// MERCHANTABILITY or FITNESS FOR A PARTICULAR PURPOSE.  See the
// GNU General Public License for more details.
//
// You should have received a copy of the GNU General Public License
// along with Proton Mail Bridge. If not, see <https://www.gnu.org/licenses/>.


#include "GRPCClient.h"
#include "GRPCUtils.h"
#include "GRPCErrors.h"
#include "../BridgeUtils.h"
#include "../Exception/Exception.h"
#include "../ProcessMonitor.h"


using namespace google::protobuf;
using namespace grpc;


namespace bridgepp {


namespace {


Empty empty; // re-used across client calls.
qint64 const grpcConnectionWaitTimeoutMs = 60000; ///< Timeout for the connection to the already running gRPC server in milliseconds.
qint64 const grpcConnectionRetryDelayMs = 10000; ///< Retry delay for the gRPC connection in milliseconds.


} // anonymous namespace


//****************************************************************************************************************************************************
//
//****************************************************************************************************************************************************
void GRPCClient::removeServiceConfigFile(QString const &configDir) {
    QString const path = grpcServerConfigPath(configDir);
    if (!QFile(path).exists()) {
        return;
    }
    if (!QFile().remove(path)) {
        throw Exception("Could not remove gRPC service config file.");
    }
}


//****************************************************************************************************************************************************
/// \param[in] timeoutMs The timeout in milliseconds
/// \param[in] serverProcess An optional server process to monitor. If the process it, no need and retry, as connexion cannot be established. Ignored if null.
/// \return The service config.
//****************************************************************************************************************************************************
GRPCConfig GRPCClient::waitAndRetrieveServiceConfig(QString const &configDir, qint64 timeoutMs, ProcessMonitor *serverProcess) {
    QString const path = grpcServerConfigPath(configDir);
    QFile file(path);

    QElapsedTimer timer;
    timer.start();
    bool found = false;
    while (true) {
        if (serverProcess && serverProcess->getStatus().ended) {
            throw Exception("Bridge application exited before providing a gRPC service configuration file.");
        }

        if (file.exists()) {
            found = true;
            break;
        }
        if (timer.elapsed() > timeoutMs) {
            break;
        }
        QThread::msleep(100);
    }

    if (!found) {
        throw Exception("Server did not provide gRPC service configuration in time.");
    }

    GRPCConfig sc;
    QString err;
    if (!sc.load(path, &err)) {
        throw Exception("The gRPC service configuration file is invalid.", err);
    }

    return sc;
}


//****************************************************************************************************************************************************
/// \param[in] log The log
//****************************************************************************************************************************************************
void GRPCClient::setLog(Log *log) {
    log_ = log;
}


//****************************************************************************************************************************************************
/// \param[in] serverProcess An optional server process to monitor. If the process it, no need and retry, as connexion cannot be established. Ignored if null.
/// \return true iff the connection was successful.
//****************************************************************************************************************************************************
<<<<<<< HEAD
void GRPCClient::connectToServer(GRPCConfig const &config, ProcessMonitor *serverProcess) {
=======
void GRPCClient::connectToServer(QString const &configDir, GRPCConfig const &config, ProcessMonitor *serverProcess) {
>>>>>>> 7eaf1655
    try {
        serverToken_ = config.token.toStdString();
        QString address;
        grpc::ChannelArguments chanArgs;
        if (useFileSocketForGRPC()) {
            address = QString("unix://" + config.fileSocketPath);
            chanArgs.SetSslTargetNameOverride("127.0.0.1"); // for file socket, we skip name verification to avoid a confusion localhost/127.0.0.1
        } else {
            address = QString("127.0.0.1:%1").arg(config.port);
        }

        SslCredentialsOptions opts;
        opts.pem_root_certs += config.cert.toStdString();

        channel_ = CreateCustomChannel(address.toStdString(), grpc::SslCredentials(opts), chanArgs);
        if (!channel_) {
            throw Exception("Channel creation failed.");
        }

        stub_ = Bridge::NewStub(channel_);
        if (!stub_) {
            throw Exception("Stub creation failed.");
        }

        QDateTime const giveUpTime = QDateTime::currentDateTime().addMSecs(grpcConnectionWaitTimeoutMs); // if we reach giveUpTime without connecting, we give up
        int i = 0;
        while (true) {
            if (serverProcess && serverProcess->getStatus().ended) {
                throw Exception("Bridge application ended before gRPC connexion could be established.");
            }

            this->logInfo(QString("Connection to gRPC server at %1. attempt #%2").arg(address).arg(++i));

            if (channel_->WaitForConnected(gpr_time_add(gpr_now(GPR_CLOCK_REALTIME), gpr_time_from_millis(grpcConnectionRetryDelayMs, GPR_TIMESPAN)))) {
                break;
            } // connection established.

            if (QDateTime::currentDateTime() > giveUpTime) {
                throw Exception("Connection to the RPC server failed.");
            }
        }

        if (channel_->GetState(true) != GRPC_CHANNEL_READY) {
            throw Exception("connection check failed.");
        }

        this->logInfo("Successfully connected to gRPC server.");

        QString const clientToken = QUuid::createUuid().toString();
        QString error;
<<<<<<< HEAD
        QString clientConfigPath = createClientConfigFile(clientToken, &error);
=======
        QString clientConfigPath = createClientConfigFile(configDir, clientToken, &error);
>>>>>>> 7eaf1655
        if (clientConfigPath.isEmpty()) {
            throw Exception("gRPC client config could not be saved.", error);
        }
        this->logInfo(QString("Client config file was saved to '%1'").arg(QDir::toNativeSeparators(clientConfigPath)));

        QString returnedClientToken;
        grpc::Status status = this->checkTokens(QDir::toNativeSeparators(clientConfigPath), returnedClientToken);
        QFile(clientConfigPath).remove();
        if (clientToken != returnedClientToken) {
            throw Exception("gRPC server returned an invalid token");
        }

        if (!status.ok()) {
            throw Exception(QString::fromStdString(status.error_message()));
        }

        log_->info("gRPC token was validated");
    }
    catch (Exception const &e) {
        throw Exception("Cannot connect to Go backend via gRPC: " + e.qwhat(), e.details());
    }
}


//****************************************************************************************************************************************************
/// \return true if the gRPC client is connected to the server.
//****************************************************************************************************************************************************
bool GRPCClient::isConnected() const {
    return stub_.get();
}


//****************************************************************************************************************************************************
/// \param[in] clientConfigPath The path to the gRPC client config path.-
/// \param[in] serverToken The token obtained from the server config file.
/// \param[out] outReturnedClientToken The client token returned by the server.
/// \return The status code for the call.
//****************************************************************************************************************************************************
grpc::Status GRPCClient::checkTokens(QString const &clientConfigPath, QString &outReturnedClientToken) {
    google::protobuf::StringValue request;
    request.set_value(clientConfigPath.toStdString());
    google::protobuf::StringValue response;
    Status status = stub_->CheckTokens(this->clientContext().get(), request, &response);
    if (status.ok()) {
        outReturnedClientToken = QString::fromStdString(response.value());
    }
    return this->logGRPCCallStatus(status, __FUNCTION__);
}


//****************************************************************************************************************************************************
/// \param[in] level The level of the log entry.
/// \param[in] package The package (component) that triggered the entry.
/// \param[in] message The message.
/// \return The status for the gRPC call.
//****************************************************************************************************************************************************
grpc::Status GRPCClient::addLogEntry(Log::Level level, QString const &package, QString const &message) {
    AddLogEntryRequest request;
    request.set_level(logLevelToGRPC(level));
    request.set_package(package.toStdString());
    request.set_message(message.toStdString());
    return stub_->AddLogEntry(this->clientContext().get(), request, &empty);
}


//****************************************************************************************************************************************************
/// \return The status for the gRPC call.
//****************************************************************************************************************************************************
grpc::Status GRPCClient::guiReady(bool &outShowSplashScreen) {
    GuiReadyResponse response;
    Status status = this->logGRPCCallStatus(stub_->GuiReady(this->clientContext().get(), empty, &response), __FUNCTION__);
    if (status.ok()) {
        outShowSplashScreen = response.showsplashscreen();
    }
    return status;
}


//****************************************************************************************************************************************************
/// \param[out] outIsOn The value for the property.
/// \return The status for the gRPC call.
//****************************************************************************************************************************************************
grpc::Status GRPCClient::isAutostartOn(bool &outIsOn) {
    return this->logGRPCCallStatus(this->getBool(&Bridge::Stub::IsAutostartOn, outIsOn), __FUNCTION__);
}


//****************************************************************************************************************************************************
/// \param[in] on The new value for the property.
/// \return The status for the gRPC call.
//****************************************************************************************************************************************************
grpc::Status GRPCClient::setIsAutostartOn(bool on) {
    return this->logGRPCCallStatus(this->setBool(&Bridge::Stub::SetIsAutostartOn, on), __FUNCTION__);
}


//****************************************************************************************************************************************************
/// \param[out] outEnabled The new value for the property.
/// \return The status for the gRPC call.
//****************************************************************************************************************************************************
grpc::Status GRPCClient::isBetaEnabled(bool &outEnabled) {
    return this->logGRPCCallStatus(this->getBool(&Bridge::Stub::IsBetaEnabled, outEnabled), __FUNCTION__);
}


//****************************************************************************************************************************************************
/// \param[in] enabled The new value for the property.
/// \return The status for the gRPC call.
//****************************************************************************************************************************************************
grpc::Status GRPCClient::setIsBetaEnabled(bool enabled) {
    return this->logGRPCCallStatus(this->setBool(&Bridge::Stub::SetIsBetaEnabled, enabled), __FUNCTION__);
}


//****************************************************************************************************************************************************
/// \param[out] outIsVisible The value for the property.
/// \return The status for the gRPC call.
//****************************************************************************************************************************************************
grpc::Status GRPCClient::isAllMailVisible(bool &outIsVisible) {
    return this->logGRPCCallStatus(this->getBool(&Bridge::Stub::IsAllMailVisible, outIsVisible), __FUNCTION__);
}


//****************************************************************************************************************************************************
/// \param[in] isVisible The new value for the property.
/// \return The status for the gRPC call.
//****************************************************************************************************************************************************
grpc::Status GRPCClient::setIsAllMailVisible(bool isVisible) {
    return this->logGRPCCallStatus(this->setBool(&Bridge::Stub::SetIsAllMailVisible, isVisible), __FUNCTION__);
}


//****************************************************************************************************************************************************
/// \param[out] outName The value for the property.
/// \return The status for the gRPC call.
//****************************************************************************************************************************************************
grpc::Status GRPCClient::colorSchemeName(QString &outName) {
    return this->logGRPCCallStatus(this->getString(&Bridge::Stub::ColorSchemeName, outName), __FUNCTION__);
}


//****************************************************************************************************************************************************
/// \param[in] name The new value for the property.
/// \return The status for the gRPC call.
//****************************************************************************************************************************************************
grpc::Status GRPCClient::setColorSchemeName(QString const &name) {
    return this->logGRPCCallStatus(this->setString(&Bridge::Stub::SetColorSchemeName, name), __FUNCTION__);
}


//****************************************************************************************************************************************************
/// \param[out] outName The value for the property.
/// \return The status for the gRPC call.
//****************************************************************************************************************************************************
grpc::Status GRPCClient::currentEmailClient(QString &outName) {
    return this->logGRPCCallStatus(this->getString(&Bridge::Stub::CurrentEmailClient, outName), __FUNCTION__);
}


//****************************************************************************************************************************************************
/// \param[in] description The description of the bug.
/// \param[in] address The email address.
/// \param[in] emailClient The email client.
/// \param[in] includeLogs Should the report include the logs.
/// \return The status for the gRPC call.
//****************************************************************************************************************************************************
grpc::Status GRPCClient::reportBug(QString const &description, QString const &address, QString const &emailClient, bool includeLogs) {
    ReportBugRequest request;
    request.set_ostype(QSysInfo::productType().toStdString());
    request.set_osversion(QSysInfo::prettyProductName().toStdString());
    request.set_description(description.toStdString());
    request.set_address(address.toStdString());
    request.set_emailclient(emailClient.toStdString());
    request.set_includelogs(includeLogs);
    return this->logGRPCCallStatus(stub_->ReportBug(this->clientContext().get(), request, &empty), __FUNCTION__);
}


//****************************************************************************************************************************************************
/// \param[in] folderPath of the folder where the TLS files should be stored.
//****************************************************************************************************************************************************
grpc::Status GRPCClient::exportTLSCertificates(QString const &folderPath) {
    return this->logGRPCCallStatus(this->setString(&Bridge::Stub::ExportTLSCertificates, folderPath), __FUNCTION__);
}


//****************************************************************************************************************************************************
/// \param[out] outIMAPPort The IMAP port.
/// \param[out] outSMTPPort The SMTP port.
/// \param[out] outUseSSLForIMAP The IMAP connection mode.
/// \param[out] outUseSSLForSMTP The SMTP connection mode.
/// \return The status for the gRPC call.
//****************************************************************************************************************************************************
grpc::Status GRPCClient::mailServerSettings(qint32 &outIMAPPort, qint32 &outSMTPPort, bool &outUseSSLForIMAP, bool &outUseSSLForSMTP) {
    ImapSmtpSettings settings;
    Status status = this->logGRPCCallStatus(stub_->MailServerSettings(this->clientContext().get(), empty, &settings), __FUNCTION__);
    if (status.ok()) {
        outIMAPPort = settings.imapport();
        outSMTPPort = settings.smtpport();
        outUseSSLForIMAP = settings.usesslforimap();
        outUseSSLForSMTP = settings.usesslforsmtp();
    }
    return status;
}


//****************************************************************************************************************************************************
/// \param[in] useSSLForIMAP The IMAP connection mode.
/// \param[in] useSSLForSMTP The SMTP connection mode.
/// \return The status for the gRPC call.
//****************************************************************************************************************************************************
grpc::Status GRPCClient::setMailServerSettings(qint32 imapPort, qint32 smtpPort, bool useSSLForIMAP, bool useSSLForSMTP) {
    ImapSmtpSettings settings;
    settings.set_imapport(imapPort);
    settings.set_smtpport(smtpPort);
    settings.set_usesslforimap(useSSLForIMAP);
    settings.set_usesslforsmtp(useSSLForSMTP);
    return this->logGRPCCallStatus(stub_->SetMailServerSettings(this->clientContext().get(), settings, &empty), __FUNCTION__);
}


//****************************************************************************************************************************************************
/// \param[in] outEnabled The value for the property.
/// \return The status for the gRPC call.
//****************************************************************************************************************************************************
grpc::Status GRPCClient::isDoHEnabled(bool &outEnabled) {
    return this->logGRPCCallStatus(this->getBool(&Bridge::Stub::IsDoHEnabled, outEnabled), __FUNCTION__);
}


//****************************************************************************************************************************************************
/// \param[in] enabled The new value for the property.
/// \return The status for the gRPC call.
//****************************************************************************************************************************************************
grpc::Status GRPCClient::setIsDoHEnabled(bool enabled) {
    return this->logGRPCCallStatus(this->setBool(&Bridge::Stub::SetIsDoHEnabled, enabled), __FUNCTION__);
}


//****************************************************************************************************************************************************
/// \return The status for the gRPC call.
//****************************************************************************************************************************************************
grpc::Status GRPCClient::quit() {
    // quitting will shut down the gRPC service, to we may get an 'Unavailable' response for the call
    if (!this->isConnected())
        return Status::OK; // We're not even connected, we return OK. This maybe be an attempt to do 'a proper' shutdown after an unrecoverable error.
    return this->logGRPCCallStatus(stub_->Quit(this->clientContext().get(), empty, &empty), __FUNCTION__, { StatusCode::UNAVAILABLE });
}


//****************************************************************************************************************************************************
/// \return The status for the gRPC call.
//****************************************************************************************************************************************************
grpc::Status GRPCClient::restart() {
    // restarting will shut down the gRPC service, to we may get an 'Unavailable' response for the call
    return this->logGRPCCallStatus(stub_->Restart(this->clientContext().get(), empty, &empty), __FUNCTION__, { StatusCode::UNAVAILABLE });
}


//****************************************************************************************************************************************************
/// \return The status for the gRPC call.
//****************************************************************************************************************************************************
grpc::Status GRPCClient::triggerReset() {
    return this->logGRPCCallStatus(stub_->TriggerReset(this->clientContext().get(), empty, &empty), __FUNCTION__);
}


//****************************************************************************************************************************************************
/// \return The status for the gRPC call.
//****************************************************************************************************************************************************
grpc::Status GRPCClient::forceLauncher(QString const &launcher) {
    return this->logGRPCCallStatus(this->setString(&Bridge::Stub::ForceLauncher, launcher), __FUNCTION__);
}


//****************************************************************************************************************************************************
/// \return The status for the gRPC call.
//****************************************************************************************************************************************************
grpc::Status GRPCClient::setMainExecutable(QString const &exe) {
    return this->logGRPCCallStatus(this->setString(&Bridge::Stub::SetMainExecutable, exe), __FUNCTION__);
}


//****************************************************************************************************************************************************
/// \param[in] port The port to check.
/// \param[out] outFree The result of the check.
/// \return The status for the gRPC call.
//****************************************************************************************************************************************************
grpc::Status GRPCClient::isPortFree(qint32 port, bool &outFree) {
    Int32Value p;
    p.set_value(port);
    BoolValue isFree;
    Status result = stub_->IsPortFree(this->clientContext().get(), p, &isFree);
    if (result.ok()) {
        outFree = isFree.value();
    }
    return this->logGRPCCallStatus(result, __FUNCTION__);
}


//****************************************************************************************************************************************************
/// \param[out]  outValue The value for the property.
/// \return The status for the gRPC call.
//****************************************************************************************************************************************************
grpc::Status GRPCClient::showOnStartup(bool &outValue) {
    return this->logGRPCCallStatus(this->getBool(&Bridge::Stub::ShowOnStartup, outValue), __FUNCTION__);
}


//****************************************************************************************************************************************************
/// \param[out] outPath The value for the property.
/// \return The status for the gRPC call.
//****************************************************************************************************************************************************
grpc::Status GRPCClient::logsPath(QUrl &outPath) {
    return this->logGRPCCallStatus(this->getURLForLocalFile(&Bridge::Stub::LogsPath, outPath), __FUNCTION__);
}


//****************************************************************************************************************************************************
/// \param[out] outGoos The value for the property.
/// \return The status for the gRPC call.
//****************************************************************************************************************************************************
grpc::Status GRPCClient::goos(QString &outGoos) {
    return this->logGRPCCallStatus(this->getString(&Bridge::Stub::GoOs, outGoos), __FUNCTION__);
}


//****************************************************************************************************************************************************
/// \param[out] outPath The value for the property.
/// \return The status for the gRPC call.
//****************************************************************************************************************************************************
grpc::Status GRPCClient::licensePath(QUrl &outPath) {
    return this->logGRPCCallStatus(this->getURLForLocalFile(&Bridge::Stub::LicensePath, outPath), __FUNCTION__);
}


//****************************************************************************************************************************************************
/// \param[out] outUrl The value for the property.
/// \return The status for the gRPC call.
//****************************************************************************************************************************************************
grpc::Status GRPCClient::dependencyLicensesLink(QUrl &outUrl) {
    return this->logGRPCCallStatus(this->getURL(&Bridge::Stub::DependencyLicensesLink, outUrl), __FUNCTION__);
}


//****************************************************************************************************************************************************
/// \param[out] outVersion The value for the property.
/// \return The status for the gRPC call.
//****************************************************************************************************************************************************
grpc::Status GRPCClient::version(QString &outVersion) {
    return this->logGRPCCallStatus(this->getString(&Bridge::Stub::Version, outVersion), __FUNCTION__);
}


//****************************************************************************************************************************************************
/// \param[out] outUrl The value for the property.
/// \return The status for the gRPC call.
//****************************************************************************************************************************************************
grpc::Status GRPCClient::releaseNotesPageLink(QUrl &outUrl) {
    return this->logGRPCCallStatus(this->getURL(&Bridge::Stub::ReleaseNotesPageLink, outUrl), __FUNCTION__);
}


//****************************************************************************************************************************************************
/// \param[out] outUrl The value for the property.
/// \return The status for the gRPC call.
//****************************************************************************************************************************************************
grpc::Status GRPCClient::landingPageLink(QUrl &outUrl) {
    return this->logGRPCCallStatus(this->getURL(&Bridge::Stub::LandingPageLink, outUrl), __FUNCTION__);
}


//****************************************************************************************************************************************************
/// \param[out] outHostname The value for the property.
/// \return The status for the gRPC call.
//****************************************************************************************************************************************************
grpc::Status GRPCClient::hostname(QString &outHostname) {
    return this->logGRPCCallStatus(this->getString(&Bridge::Stub::Hostname, outHostname), __FUNCTION__);
}


//****************************************************************************************************************************************************
/// \param[out] outPath The value for the property.
/// \return The status for the gRPC call.
//****************************************************************************************************************************************************
grpc::Status GRPCClient::diskCachePath(QUrl &outPath) {
    return this->logGRPCCallStatus(this->getURLForLocalFile(&Bridge::Stub::DiskCachePath, outPath), __FUNCTION__);
}


//****************************************************************************************************************************************************
/// \param[out] path The value for the property.
/// \return The status for the gRPC call.
//****************************************************************************************************************************************************
grpc::Status GRPCClient::setDiskCachePath(QUrl const &path) {
    return this->logGRPCCallStatus(this->setString(&Bridge::Stub::SetDiskCachePath, path.toLocalFile()), __FUNCTION__);
}


//****************************************************************************************************************************************************
/// \param[in] username The username.
/// \param[in] password The password.
/// \return the status for the gRPC call.
//****************************************************************************************************************************************************
grpc::Status GRPCClient::login(QString const &username, QString const &password) {
    LoginRequest request;
    request.set_username(username.toStdString());
    request.set_password(password.toStdString());
    return this->logGRPCCallStatus(stub_->Login(this->clientContext().get(), request, &empty), __FUNCTION__);
}


//****************************************************************************************************************************************************
/// \param[in] username The username.
/// \param[in] code The The 2FA code.
/// \return the status for the gRPC call.
//****************************************************************************************************************************************************
grpc::Status GRPCClient::login2FA(QString const &username, QString const &code) {
    LoginRequest request;
    request.set_username(username.toStdString());
    request.set_password(code.toStdString());
    return this->logGRPCCallStatus(stub_->Login2FA(this->clientContext().get(), request, &empty), __FUNCTION__);
}


//****************************************************************************************************************************************************
/// \param[in] username The username.
/// \param[in] password The password.
/// \return the status for the gRPC call.
//****************************************************************************************************************************************************
grpc::Status GRPCClient::login2Passwords(QString const &username, QString const &password) {
    LoginRequest request;
    request.set_username(username.toStdString());
    request.set_password(password.toStdString());
    return this->logGRPCCallStatus(stub_->Login2Passwords(this->clientContext().get(), request, &empty), __FUNCTION__);
}


//****************************************************************************************************************************************************
/// \param[in] username The username.
/// \return the status for the gRPC call.
//****************************************************************************************************************************************************
grpc::Status GRPCClient::loginAbort(QString const &username) {
    LoginAbortRequest request;
    request.set_username(username.toStdString());
    return this->logGRPCCallStatus(stub_->LoginAbort(this->clientContext().get(), request, &empty), __FUNCTION__);
}


//****************************************************************************************************************************************************
/// \return The status for the gRPC call.
//****************************************************************************************************************************************************
grpc::Status GRPCClient::checkUpdate() {
    return this->logGRPCCallStatus(this->simpleMethod(&Bridge::Stub::CheckUpdate), __FUNCTION__);
}


//****************************************************************************************************************************************************
/// \return The status for the gRPC call.
//****************************************************************************************************************************************************
grpc::Status GRPCClient::installUpdate() {
    return this->logGRPCCallStatus(this->simpleMethod(&Bridge::Stub::InstallUpdate), __FUNCTION__);
}


//****************************************************************************************************************************************************
/// \return The status for the gRPC call.
//****************************************************************************************************************************************************
grpc::Status GRPCClient::setIsAutomaticUpdateOn(bool on) {
    return this->logGRPCCallStatus(this->setBool(&Bridge::Stub::SetIsAutomaticUpdateOn, on), __FUNCTION__);
}


//****************************************************************************************************************************************************
/// \return The status for the gRPC call.
//****************************************************************************************************************************************************
grpc::Status GRPCClient::isAutomaticUpdateOn(bool &isOn) {
    return this->logGRPCCallStatus(this->getBool(&Bridge::Stub::IsAutomaticUpdateOn, isOn), __FUNCTION__);
}


//****************************************************************************************************************************************************
/// \param[in] userID The user ID.
/// \return The status for the gRPC call.
//****************************************************************************************************************************************************
grpc::Status GRPCClient::logoutUser(QString const &userID) {
    return this->logGRPCCallStatus(methodWithStringParam(&Bridge::Stub::LogoutUser, userID), __FUNCTION__);
}


//****************************************************************************************************************************************************
/// \param[in] userID The user ID.
/// \return the status for the gRPC call.
//****************************************************************************************************************************************************
grpc::Status GRPCClient::removeUser(QString const &userID) {
    return this->logGRPCCallStatus(methodWithStringParam(&Bridge::Stub::RemoveUser, userID), __FUNCTION__);
}


//****************************************************************************************************************************************************
/// \param[in] userID The user ID.
/// \param[in] address The email address.
/// \return the status for the gRPC call.
//****************************************************************************************************************************************************
grpc::Status GRPCClient::configureAppleMail(QString const &userID, QString const &address) {
    ConfigureAppleMailRequest request;
    request.set_userid(userID.toStdString());
    request.set_address(address.toStdString());
    return this->logGRPCCallStatus(stub_->ConfigureUserAppleMail(this->clientContext().get(), request, &empty), __FUNCTION__);
}


//****************************************************************************************************************************************************
/// \param[in] userID The userID.
/// \param[in] active the new status for the mode.
/// \return The status for the gRPC call.
//****************************************************************************************************************************************************
grpc::Status GRPCClient::setUserSplitMode(QString const &userID, bool active) {
    UserSplitModeRequest request;
    request.set_userid(userID.toStdString());
    request.set_active(active);

    return this->logGRPCCallStatus(stub_->SetUserSplitMode(this->clientContext().get(), request, &empty), __FUNCTION__);
}


//****************************************************************************************************************************************************
/// \param[in] userID The userID.
/// \param[in] doResync Did the user request a resync.
//****************************************************************************************************************************************************
grpc::Status GRPCClient::sendBadEventUserFeedback(QString const &userID, bool doResync) {
    UserBadEventFeedbackRequest request;
    request.set_userid(userID.toStdString());
    request.set_doresync(doResync);
    return this->logGRPCCallStatus(stub_->SendBadEventUserFeedback(this->clientContext().get(), request, &empty), __FUNCTION__);
}


//****************************************************************************************************************************************************
/// \param[out] outUsers The user list.
/// \return The status code for the gRPC call.
//****************************************************************************************************************************************************
grpc::Status GRPCClient::getUserList(QList<SPUser> &outUsers) {
    outUsers.clear();

    UserListResponse response;
    Status status = stub_->GetUserList(this->clientContext().get(), empty, &response);
    if (!status.ok()) {
        return this->logGRPCCallStatus(status, __FUNCTION__);
    }

    for (int i = 0; i < response.users_size(); ++i) {
        outUsers.append(this->parseGRPCUser(response.users(i)));
    }

    return this->logGRPCCallStatus(status, __FUNCTION__);
}


//****************************************************************************************************************************************************
/// \param[in] userID The userID.
/// \param[out] outUser The user.
/// \return The status code for the operation.
//****************************************************************************************************************************************************
grpc::Status GRPCClient::getUser(QString const &userID, SPUser &outUser) {
    StringValue s;
    s.set_value(userID.toStdString());
    grpc::User grpcUser;
    Status status = stub_->GetUser(this->clientContext().get(), s, &grpcUser);

    if (status.ok()) {
        outUser = parseGRPCUser(grpcUser);
    }

    return this->logGRPCCallStatus(grpc::Status(), __FUNCTION__);
}


//****************************************************************************************************************************************************
/// \param[out] outKeychains The list of available keychains.
/// \return The status for the gRPC coll.
//****************************************************************************************************************************************************
grpc::Status GRPCClient::availableKeychains(QStringList &outKeychains) {
    outKeychains.clear();
    AvailableKeychainsResponse response;
    Status status = stub_->AvailableKeychains(this->clientContext().get(), empty, &response);
    if (!status.ok()) {
        return this->logGRPCCallStatus(status, __FUNCTION__);
    }

    for (int i = 0; i < response.keychains_size(); ++i) {
        outKeychains.append(QString::fromStdString(response.keychains(i)));
    }

    return this->logGRPCCallStatus(status, __FUNCTION__);
}


//****************************************************************************************************************************************************
/// \param[out] outKeychain The current keychain.
/// \return The status for the gRPC coll.
//****************************************************************************************************************************************************
grpc::Status GRPCClient::currentKeychain(QString &outKeychain) {
    return this->logGRPCCallStatus(this->getString(&Bridge::Stub::CurrentKeychain, outKeychain), __FUNCTION__);
}


//****************************************************************************************************************************************************
/// \param[in] keychain The new current keychain.
/// \return The status for the gRPC coll.
//****************************************************************************************************************************************************
grpc::Status GRPCClient::setCurrentKeychain(QString const &keychain) {
    return this->logGRPCCallStatus(this->setString(&Bridge::Stub::SetCurrentKeychain, keychain), __FUNCTION__);
}


//****************************************************************************************************************************************************
/// \return true iff the event stream is active.
//****************************************************************************************************************************************************
bool GRPCClient::isEventStreamActive() const {
    QMutexLocker locker(&eventStreamMutex_);
    return eventStreamContext_.get();
}


//****************************************************************************************************************************************************
/// \return The status for the gRPC coll.
//****************************************************************************************************************************************************
grpc::Status GRPCClient::runEventStreamReader() {
    {
        QMutexLocker locker(&eventStreamMutex_);
        if (eventStreamContext_) {
            return Status(grpc::ALREADY_EXISTS, "event stream is already active.");
        }
        eventStreamContext_ = this->clientContext();
    }

    EventStreamRequest request;
    request.set_clientplatform(QSysInfo::prettyProductName().toStdString());
    std::unique_ptr<grpc::ClientReader<grpc::StreamEvent>> reader(stub_->RunEventStream(eventStreamContext_.get(), request));
    grpc::StreamEvent event;

    while (reader->Read(&event)) {
        switch (event.event_case()) {
        case grpc::StreamEvent::kApp:
            this->processAppEvent(event.app());
            break;
        case grpc::StreamEvent::kLogin:
            this->processLoginEvent(event.login());
            break;
        case grpc::StreamEvent::kUpdate:
            this->processUpdateEvent(event.update());
            break;
        case grpc::StreamEvent::kCache:
            this->processCacheEvent(event.cache());
            break;
        case grpc::StreamEvent::kMailServerSettings:
            this->processMailServerSettingsEvent(event.mailserversettings());
            break;
        case grpc::StreamEvent::kKeychain:
            this->processKeychainEvent(event.keychain());
            break;
        case grpc::StreamEvent::kMail:
            this->processMailEvent(event.mail());
            break;
        case grpc::StreamEvent::kUser:
            this->processUserEvent(event.user());
            break;
        case grpc::StreamEvent::kGenericError:
            this->processGenericErrorEvent(event.genericerror());
            break;
        default:
            this->logDebug(QString("Unknown stream event type: %1").arg(event.event_case()));
        }
    }

    Status result = this->logGRPCCallStatus(reader->Finish(), __FUNCTION__);
    QMutexLocker locker(&eventStreamMutex_);
    eventStreamContext_.reset();
    return result;
}


//****************************************************************************************************************************************************
/// \return The status for the call.
//****************************************************************************************************************************************************
grpc::Status GRPCClient::stopEventStreamReader() {
    if (!this->isEventStreamActive()) {
        return Status::OK;
    }
    return this->logGRPCCallStatus(stub_->StopEventStream(this->clientContext().get(), empty, &empty), __FUNCTION__);
}


//****************************************************************************************************************************************************
/// \param[in] level The level of the event.
/// \param[in] message The event message.
//****************************************************************************************************************************************************
void GRPCClient::log(Log::Level level, QString const &message) {
    if (log_) {
        log_->addEntry(level, message);
    }
}


//****************************************************************************************************************************************************
/// \param[in] message The event message.
//****************************************************************************************************************************************************
void GRPCClient::logTrace(QString const &message) {
    this->log(Log::Level::Trace, message);
}


//****************************************************************************************************************************************************
/// \param[in] message The event message.
//****************************************************************************************************************************************************
void GRPCClient::logDebug(QString const &message) {
    this->log(Log::Level::Debug, message);
}


//****************************************************************************************************************************************************
/// \param[in] message The event message.
//****************************************************************************************************************************************************
void GRPCClient::logError(QString const &message) {
    this->log(Log::Level::Error, message);
}


//****************************************************************************************************************************************************
/// \param[in] message The event message.
//****************************************************************************************************************************************************
void GRPCClient::logInfo(QString const &message) {
    this->log(Log::Level::Info, message);
}


//****************************************************************************************************************************************************
/// \param[in] status The status
/// \param[in] callName The call name.
//****************************************************************************************************************************************************
grpc::Status GRPCClient::logGRPCCallStatus(Status const &status, QString const &callName, QList<grpc::StatusCode> allowedErrors) {
    if (log_) {
        if (status.ok() || allowedErrors.contains(status.error_code())) {
            log_->debug(QString("%1()").arg(callName));
        } else {
            log_->error(QString("%1() FAILED").arg(callName));
        }
    }
    return status;
}


//****************************************************************************************************************************************************
/// \param[in] method the gRPC method to call.
/// \return The status for the call.
//****************************************************************************************************************************************************
grpc::Status GRPCClient::simpleMethod(SimpleMethod method) {
    return ((*stub_).*method)(this->clientContext().get(), empty, &empty);
}


//****************************************************************************************************************************************************
/// \param[in] setter The setter member function.
/// \param[in] value The bool value.
/// \return The status code for the call.
//****************************************************************************************************************************************************
grpc::Status GRPCClient::setBool(BoolSetter setter, bool value) {
    BoolValue v;
    v.set_value(value);
    return ((*stub_).*setter)(this->clientContext().get(), v, &empty);
}


//****************************************************************************************************************************************************
/// \param[in] getter The getter member function.
/// \param[out] outValue The boolean value.
/// \return The status code for the call.
//****************************************************************************************************************************************************
grpc::Status GRPCClient::getBool(BoolGetter getter, bool &outValue) {
    BoolValue v;
    Status result = ((*stub_).*getter)(this->clientContext().get(), empty, &v);
    if (result.ok()) {
        outValue = v.value();
    }
    return result;
}


//****************************************************************************************************************************************************
/// \param[in] setter The setter member function.
/// \param[in] value The bool value.
/// \return The status code for the call.
//****************************************************************************************************************************************************
grpc::Status GRPCClient::setInt32(Int32Setter setter, int value) {
    Int32Value i;
    i.set_value(value);
    return ((*stub_).*setter)(this->clientContext().get(), i, &empty);
}


//****************************************************************************************************************************************************
/// \param[in] getter The getter member function.
/// \param[out] outValue The boolean value.
/// \return The status code for the call.
//****************************************************************************************************************************************************
grpc::Status GRPCClient::getInt32(Int32Getter getter, int &outValue) {
    Int32Value i;
    Status result = ((*stub_).*getter)(this->clientContext().get(), empty, &i);
    if (result.ok()) {
        outValue = i.value();
    }
    return result;
}


//****************************************************************************************************************************************************
/// \param[in] setter The setter member function.
/// \param[in] value The string value.
/// \return The status code for the call.
//****************************************************************************************************************************************************
grpc::Status GRPCClient::setString(StringSetter setter, QString const &value) {
    StringValue s;
    s.set_value(value.toStdString());
    return ((*stub_).*setter)(this->clientContext().get(), s, &empty);
}


//****************************************************************************************************************************************************
/// \param[in] getter The getter member function.
/// \param[out] outValue The string value.
/// \return The status code for the call.
//****************************************************************************************************************************************************
grpc::Status GRPCClient::getString(StringGetter getter, QString &outValue) {
    StringValue v;
    Status result = ((*stub_).*getter)(this->clientContext().get(), empty, &v);
    if (result.ok()) {
        outValue = QString::fromStdString(v.value());
    }
    return result;
}


//****************************************************************************************************************************************************
/// \param[in] getter The getter member function.
/// \param[out] outValue The URL value.
/// \return The status code for the call.
//****************************************************************************************************************************************************
grpc::Status GRPCClient::getURLForLocalFile(StringGetter getter, QUrl &outValue) {
    QString str;
    grpc::Status status = this->getString(getter, str);
    if (status.ok()) {
        outValue = QUrl::fromLocalFile(str);
    }
    return status;
}


//****************************************************************************************************************************************************
/// \param[in] getter The getter member function.
/// \param[out] outValue The URL value.
/// \return The status code for the call.
//****************************************************************************************************************************************************
grpc::Status GRPCClient::getURL(StringGetter getter, QUrl &outValue) {
    QString str;
    grpc::Status status = this->getString(getter, str);
    if (status.ok()) {
        outValue = QUrl(str);
    }
    return status;
}


//****************************************************************************************************************************************************
/// \param[in] method The method to call.
/// \param[in] str The string parameter.
/// \return The status code for the call
//****************************************************************************************************************************************************
grpc::Status GRPCClient::methodWithStringParam(StringParamMethod method, QString const &str) {
    StringValue s;
    s.set_value(str.toStdString());
    return ((*stub_).*method)(this->clientContext().get(), s, &empty);
}


//****************************************************************************************************************************************************
/// \param[in] grpcUser The gRPC user.
/// \return The user.
//****************************************************************************************************************************************************
SPUser GRPCClient::parseGRPCUser(grpc::User const &grpcUser) {
    SPUser user = userFromGRPC(grpcUser);
    User *u = user.get();

    connect(u, &User::toggleSplitModeForUser, [&](QString const &userID, bool makeItActive) { this->setUserSplitMode(userID, makeItActive); });
    connect(u, &User::logoutUser, [&](QString const &userID) { this->logoutUser(userID); });
    connect(u, &User::removeUser, [&](QString const &userID) { this->removeUser(userID); });
    connect(u, &User::configureAppleMailForUser, [&](QString const &userID, QString const &address) { this->configureAppleMail(userID, address); });

    return user;
}


//****************************************************************************************************************************************************
/// \param[in] event The event.
//****************************************************************************************************************************************************
void GRPCClient::processAppEvent(AppEvent const &event) {
    switch (event.event_case()) {
    case AppEvent::kInternetStatus:
        this->logTrace("App event received: InternetStatus.");
        emit internetStatus(event.internetstatus().connected());
        break;
    case AppEvent::kToggleAutostartFinished:
        this->logTrace("App event received: AutostartFinished.");
        emit toggleAutostartFinished();
        break;
    case AppEvent::kResetFinished:
        this->logTrace("App event received: ResetFinished.");
        emit resetFinished();
        break;
    case AppEvent::kReportBugFinished:
        this->logTrace("App event received: ReportBugFinished.");
        emit reportBugFinished();
        break;
    case AppEvent::kReportBugSuccess:
        this->logTrace("App event received: ReportBugSuccess.");
        emit reportBugSuccess();
        break;
    case AppEvent::kReportBugError:
        this->logTrace("App event received: ReportBugError.");
        emit reportBugError();
        break;
    case AppEvent::kShowMainWindow:
        this->logTrace("App event received: ShowMainWindow.");
        emit showMainWindow();
        break;
    default:
        this->logError("Unknown App event received.");
    }
}


//****************************************************************************************************************************************************
/// \param[in] event The event.
//****************************************************************************************************************************************************
void GRPCClient::processLoginEvent(LoginEvent const &event) {
    switch (event.event_case()) {
    case LoginEvent::kError: {
        this->logTrace("Login event received: Error.");
        LoginErrorEvent const &error = event.error();
        switch (error.type()) {
        case USERNAME_PASSWORD_ERROR:
            emit loginUsernamePasswordError(QString::fromStdString(error.message()));
            break;
        case FREE_USER:
            emit loginFreeUserError();
            break;
        case CONNECTION_ERROR:
            emit loginConnectionError(QString::fromStdString(error.message()));
            break;
        case TFA_ERROR:
            emit login2FAError(QString::fromStdString(error.message()));
            break;
        case TFA_ABORT:
            emit login2FAErrorAbort(QString::fromStdString(error.message()));
            break;
        case TWO_PASSWORDS_ERROR:
            emit login2PasswordError(QString::fromStdString(error.message()));
            break;
        case TWO_PASSWORDS_ABORT:
            emit login2PasswordErrorAbort(QString::fromStdString(error.message()));
            break;
        default:
            this->logError("Unknown login error event received.");
            break;
        }
        break;
    }
    case LoginEvent::kTfaRequested:
        this->logTrace("Login event received: TfaRequested.");
        emit login2FARequested(QString::fromStdString(event.tfarequested().username()));
        break;
    case LoginEvent::kTwoPasswordRequested:
        this->logTrace("Login event received: TwoPasswordRequested.");
        emit login2PasswordRequested();
        break;
    case LoginEvent::kFinished: {
        this->logTrace("Login event received: Finished.");
        LoginFinishedEvent const &finished = event.finished();
        emit loginFinished(QString::fromStdString(finished.userid()), finished.wassignedout());
        break;
    }
    case LoginEvent::kAlreadyLoggedIn:
        this->logTrace("Login event received: AlreadyLoggedIn.");
        emit loginAlreadyLoggedIn(QString::fromStdString(event.finished().userid()));
        break;
    default:
        this->logError("Unknown Login event received.");
        break;
    }
}


//****************************************************************************************************************************************************
/// \param[in] event The event.
//****************************************************************************************************************************************************
void GRPCClient::processUpdateEvent(UpdateEvent const &event) {
    switch (event.event_case()) {
    case UpdateEvent::kError: {
        this->logTrace("Update event received: Error.");

        UpdateErrorEvent const &errorEvent = event.error();
        switch (errorEvent.type()) {
        case UPDATE_MANUAL_ERROR:
            emit updateManualError();
            break;
        case UPDATE_FORCE_ERROR:
            emit updateForceError();
            break;
        case UPDATE_SILENT_ERROR:
            emit updateSilentError();
            break;
        default:
            this->logError("Unknown update error received.");
            break;
        }
        break;
    }
    case UpdateEvent::kManualReady:
        this->logTrace("Update event received: ManualReady.");
        emit updateManualReady(QString::fromStdString(event.manualready().version()));
        break;
    case UpdateEvent::kManualRestartNeeded:
        this->logTrace("Update event received: kManualRestartNeeded.");
        emit updateManualRestartNeeded();
        break;
    case UpdateEvent::kForce:
        this->logTrace("Update event received: kForce.");
        emit updateForce(QString::fromStdString(event.force().version()));
        break;
    case UpdateEvent::kSilentRestartNeeded:
        this->logTrace("Update event received: kSilentRestartNeeded.");
        emit updateSilentRestartNeeded();
        break;
    case UpdateEvent::kIsLatestVersion:
        this->logTrace("Update event received: kIsLatestVersion.");
        emit updateIsLatestVersion();
        break;
    case UpdateEvent::kCheckFinished:
        this->logTrace("Update event received: kCheckFinished.");
        emit checkUpdatesFinished();
        break;
    case UpdateEvent::kVersionChanged:
        this->logTrace("Update event received: kVersionChanged.");
        emit updateVersionChanged();
        break;
    default:
        this->logError("Unknown Update event received.");
        break;
    }
}


//****************************************************************************************************************************************************
/// \param[in] event The event.
//****************************************************************************************************************************************************
void GRPCClient::processCacheEvent(DiskCacheEvent const &event) {
    switch (event.event_case()) {
    case DiskCacheEvent::kError: {
        switch (event.error().type()) {
        case DISK_CACHE_UNAVAILABLE_ERROR:
            this->logError("Cache error received: diskCacheUnavailable.");
            emit diskCacheUnavailable();
            break;
        case CANT_MOVE_DISK_CACHE_ERROR:
            this->logError("Cache error received: cantMoveDiskCache.");
            emit cantMoveDiskCache();
            break;
        case DISK_FULL_ERROR:
            this->logError("Cache error received: diskFull.");
            emit diskFull();
            break;
        default:
            this->logError("Unknown cache error event received.");
            break;
        }
        break;
    }

    case DiskCacheEvent::kPathChanged:
        this->logTrace("Cache event received: DiskCachePathChanged.");
        emit diskCachePathChanged(QUrl::fromLocalFile(QString::fromStdString(event.pathchanged().path())));
        break;

    case DiskCacheEvent::kPathChangeFinished:
        this->logTrace("Cache event received: diskCachePathChangeFinished.");
        emit diskCachePathChangeFinished();
        break;


    default:
        this->logError("Unknown Cache event received.");
    }
}


//****************************************************************************************************************************************************
/// \param[in] event The event.
//****************************************************************************************************************************************************
void GRPCClient::processMailServerSettingsEvent(MailServerSettingsEvent const &event) {
    switch (event.event_case()) {
    case MailServerSettingsEvent::kError:
        this->logTrace(QString("MailServerSettings event received: Error %1").arg(qint32(event.error().type())));
        switch (event.error().type()) {
        case grpc::IMAP_PORT_STARTUP_ERROR:
            emit imapPortStartupError();
            return;
        case grpc::SMTP_PORT_STARTUP_ERROR:
            emit smtpPortStartupError();
            return;
        case IMAP_PORT_CHANGE_ERROR:
            emit imapPortChangeError();
            return;
        case SMTP_PORT_CHANGE_ERROR:
            emit smtpPortChangeError();
            return;
        case IMAP_CONNECTION_MODE_CHANGE_ERROR:
            emit imapConnectionModeChangeError();
            return;
        case SMTP_CONNECTION_MODE_CHANGE_ERROR:
            emit smtpConnectionModeChangeError();
            return;
        default:
            this->logError("Unknown mail settings error event received.");
            return;
        }
    case MailServerSettingsEvent::kMailServerSettingsChanged: {
        this->logTrace("MailServerSettings event received: MailServerSettingsChanged.");
        ImapSmtpSettings const settings = event.mailserversettingschanged().settings();
        emit mailServerSettingsChanged(settings.imapport(), settings.smtpport(), settings.usesslforimap(), settings.usesslforsmtp());
        return;
    }
    case MailServerSettingsEvent::kChangeMailServerSettingsFinished:
        this->logTrace("MailServerSettings event received: ChangeMailServerSettingsFinished.");
        emit changeMailServerSettingsFinished();
        return;
    default:
        this->logError("Unknown MailServerSettings event received.");
        return;
    }
}


//****************************************************************************************************************************************************
/// \param[in] event The event.
//****************************************************************************************************************************************************
void GRPCClient::processKeychainEvent(KeychainEvent const &event) {
    switch (event.event_case()) {
    case KeychainEvent::kChangeKeychainFinished:
        this->logTrace("Keychain event received: ChangeKeychainFinished.");
        emit changeKeychainFinished();
        break;
    case KeychainEvent::kHasNoKeychain:
        this->logTrace("Keychain event received: HasNoKeychain.");
        emit hasNoKeychain();
        break;
    case KeychainEvent::kRebuildKeychain:
        this->logTrace("Keychain event received: RebuildKeychain.");
        emit rebuildKeychain();
        break;
    default:
        this->logError("Unknown Keychain event received.");
    }
}


//****************************************************************************************************************************************************
/// \param[in] event The event.
//****************************************************************************************************************************************************
void GRPCClient::processMailEvent(MailEvent const &event) {
    switch (event.event_case()) {
    case MailEvent::kNoActiveKeyForRecipientEvent: {
        QString const email = QString::fromStdString(event.noactivekeyforrecipientevent().email());
        this->logTrace(QString("Mail event received: NoActiveKeyForRecipient (email = %1).").arg(email));
        emit noActiveKeyForRecipient(email);
        break;
    }
    case MailEvent::kAddressChanged:
        this->logTrace("Mail event received: AddressChanged.");
        emit addressChanged(QString::fromStdString(event.addresschanged().address()));
        break;
    case MailEvent::kAddressChangedLogout:
        this->logTrace("Mail event received: AddressChangedLogout.");
        emit addressChangedLogout(QString::fromStdString(event.addresschangedlogout().address()));
        break;
    case MailEvent::kApiCertIssue:
        emit apiCertIssue();
        this->logTrace("Mail event received: ApiCertIssue.");
        break;
    default:
        this->logError("Unknown Mail event received.");
    }
}


//****************************************************************************************************************************************************
/// \param[in] event The event.
//****************************************************************************************************************************************************
void GRPCClient::processUserEvent(UserEvent const &event) {
    switch (event.event_case()) {
    case UserEvent::kToggleSplitModeFinished: {
        QString const userID = QString::fromStdString(event.togglesplitmodefinished().userid());
        this->logTrace(QString("User event received: ToggleSplitModeFinished (userID = %1).").arg(userID));
        emit toggleSplitModeFinished(userID);
        break;
    }
    case UserEvent::kUserDisconnected: {
        QString const username = QString::fromStdString(event.userdisconnected().username());
        this->logTrace(QString("User event received: UserDisconnected (username =  %1).").arg(username));
        emit userDisconnected(username);
        break;
    }
    case UserEvent::kUserChanged: {
        QString const userID = QString::fromStdString(event.userchanged().userid());
        this->logTrace(QString("User event received: UserChanged (userID = %1).").arg(userID));
        emit userChanged(userID);
        break;
    }
    case UserEvent::kUserBadEvent: {
        UserBadEvent const &e = event.userbadevent();
        QString const userID = QString::fromStdString(e.userid());
        QString const errorMessage = QString::fromStdString(e.errormessage());
        this->logTrace(QString("User event received: UserBadEvent (userID = %1, errorMessage = %2).").arg(userID, errorMessage));
        emit userBadEvent(userID, errorMessage);
        break;
    }
    case UserEvent::kUsedBytesChangedEvent: {
        UsedBytesChangedEvent const &e = event.usedbyteschangedevent();
        QString const userID = QString::fromStdString(e.userid());
        qint64 const usedBytes = e.usedbytes();
        this->logTrace(QString("User event received: UsedBytesChangedEvent (userID = %1, usedBytes = %2).").arg(userID).arg(usedBytes));
        emit usedBytesChanged(userID, usedBytes);
        break;
    }
    case UserEvent::kImapLoginFailedEvent: {
        ImapLoginFailedEvent const &e = event.imaploginfailedevent();
        QString const username = QString::fromStdString(e.username());
        this->logTrace(QString("User event received: IMAPLoginFailed (username = %1).:").arg(username));
        emit imapLoginFailed(username);
        break;
    }
    case UserEvent::kSyncStartedEvent: {
        SyncStartedEvent const &e = event.syncstartedevent();
        QString const &userID = QString::fromStdString(e.userid());
        this->logTrace(QString("User event received: SyncStarted (userID = %1).:").arg(userID));
        emit syncStarted(userID);
        break;
    }
    case UserEvent::kSyncFinishedEvent: {
        SyncFinishedEvent const &e = event.syncfinishedevent();
        QString const &userID = QString::fromStdString(e.userid());
        this->logTrace(QString("User event received: SyncFinished (userID = %1).:").arg(userID));
        emit syncFinished(userID);
        break;
    }
    case UserEvent::kSyncProgressEvent: {
        SyncProgressEvent const &e = event.syncprogressevent();
        QString const &userID = QString::fromStdString(e.userid());
        this->logTrace(QString("User event received SyncProgress (userID = %1, progress = %2, elapsedMs = %3, remainingMs = %4).").arg(userID)
            .arg(e.progress()).arg(e.elapsedms()).arg(e.remainingms()));
        emit syncProgress(userID, e.progress(), e.elapsedms(), e.remainingms());
        break;
    }
    default:
        this->logError("Unknown User event received.");
    }
}


//****************************************************************************************************************************************************
//
//****************************************************************************************************************************************************
void GRPCClient::processGenericErrorEvent(GenericErrorEvent const &event) {
    ErrorCode const code = event.code();
    this->logTrace(QString("Error event received (code = %1).").arg(qint32(code)));
    emit genericError(errorInfo(code));
}


//****************************************************************************************************************************************************
/// \return The context with the server token in the metadata
//****************************************************************************************************************************************************
UPClientContext GRPCClient::clientContext() const {
    auto ctx = std::make_unique<grpc::ClientContext>();
    ctx->AddMetadata(grpcMetadataServerTokenKey, serverToken_);
    return ctx;
}


} // namespace bridgepp<|MERGE_RESOLUTION|>--- conflicted
+++ resolved
@@ -109,11 +109,7 @@
 /// \param[in] serverProcess An optional server process to monitor. If the process it, no need and retry, as connexion cannot be established. Ignored if null.
 /// \return true iff the connection was successful.
 //****************************************************************************************************************************************************
-<<<<<<< HEAD
-void GRPCClient::connectToServer(GRPCConfig const &config, ProcessMonitor *serverProcess) {
-=======
 void GRPCClient::connectToServer(QString const &configDir, GRPCConfig const &config, ProcessMonitor *serverProcess) {
->>>>>>> 7eaf1655
     try {
         serverToken_ = config.token.toStdString();
         QString address;
@@ -164,11 +160,7 @@
 
         QString const clientToken = QUuid::createUuid().toString();
         QString error;
-<<<<<<< HEAD
-        QString clientConfigPath = createClientConfigFile(clientToken, &error);
-=======
         QString clientConfigPath = createClientConfigFile(configDir, clientToken, &error);
->>>>>>> 7eaf1655
         if (clientConfigPath.isEmpty()) {
             throw Exception("gRPC client config could not be saved.", error);
         }

--- conflicted
+++ resolved
@@ -22,22 +22,12 @@
 #include "LogUtils.h"
 #include "QMLBackend.h"
 #include "SentryUtils.h"
-<<<<<<< HEAD
-#include "BuildConfig.h"
-#include "LogUtils.h"
-=======
 #include "Settings.h"
->>>>>>> 7eaf1655
 #include <bridgepp/BridgeUtils.h>
 #include <bridgepp/Exception/Exception.h>
 #include <bridgepp/FocusGRPC/FocusGRPCClient.h>
 #include <bridgepp/Log/Log.h>
 #include <bridgepp/ProcessMonitor.h>
-<<<<<<< HEAD
-#include <sentry.h>
-#include <SentryUtils.h>
-=======
->>>>>>> 7eaf1655
 
 
 #ifdef Q_OS_MACOS
@@ -279,18 +269,6 @@
 /// \return The exit code for the application.
 //****************************************************************************************************************************************************
 int main(int argc, char *argv[]) {
-<<<<<<< HEAD
-    // Init sentry.
-    sentry_options_t *sentryOptions = newSentryOptions(PROJECT_DSN_SENTRY, sentryCacheDir().toStdString().c_str());
-
-    if (sentry_init(sentryOptions) != 0) {
-        std::cerr << "Failed to initialize sentry" << std::endl;
-    }
-    setSentryReportScope();
-    auto sentryClose = qScopeGuard([] { sentry_close(); });
-
-=======
->>>>>>> 7eaf1655
     // The application instance is needed to display system message boxes. As we may have to do it in the exception handler,
     // application instance is create outside the try/catch clause.
     if (QSysInfo::productType() != "windows") {
@@ -337,12 +315,8 @@
             }
 
             // before launching bridge, we remove any trailing service config file, because we need to make sure we get a newly generated one.
-<<<<<<< HEAD
-            GRPCClient::removeServiceConfigFile();
-=======
             FocusGRPCClient::removeServiceConfigFile(configDir);
             GRPCClient::removeServiceConfigFile(configDir);
->>>>>>> 7eaf1655
             bridgeexec = launchBridge(cliOptions.bridgeArgs);
         }
 

// Copyright (c) 2023 Proton AG
//
// This file is part of Proton Mail Bridge.
//
// Proton Mail Bridge is free software: you can redistribute it and/or modify
// it under the terms of the GNU General Public License as published by
// the Free Software Foundation, either version 3 of the License, or
// (at your option) any later version.
//
// Proton Mail Bridge is distributed in the hope that it will be useful,
// but WITHOUT ANY WARRANTY; without even the implied warranty of
// MERCHANTABILITY or FITNESS FOR A PARTICULAR PURPOSE.  See the
// GNU General Public License for more details.
//
// You should have received a copy of the GNU General Public License
// along with Proton Mail Bridge. If not, see <https://www.gnu.org/licenses/>.

#ifndef BRIDGE_GUI_SENTRYUTILS_H
#define BRIDGE_GUI_SENTRYUTILS_H


#include <sentry.h>

<<<<<<< HEAD

=======
void initSentry();
>>>>>>> 7eaf1655
void setSentryReportScope();
sentry_options_t* newSentryOptions(const char * sentryDNS, const char * cacheDir);
sentry_uuid_t reportSentryEvent(sentry_level_t level, const char *message);
sentry_uuid_t reportSentryException(QString const& message, bridgepp::Exception const exception);


#endif //BRIDGE_GUI_SENTRYUTILS_H<|MERGE_RESOLUTION|>--- conflicted
+++ resolved
@@ -21,11 +21,7 @@
 
 #include <sentry.h>
 
-<<<<<<< HEAD
-
-=======
 void initSentry();
->>>>>>> 7eaf1655
 void setSentryReportScope();
 sentry_options_t* newSentryOptions(const char * sentryDNS, const char * cacheDir);
 sentry_uuid_t reportSentryEvent(sentry_level_t level, const char *message);

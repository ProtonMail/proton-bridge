--- conflicted
+++ resolved
@@ -50,35 +50,6 @@
 
 	// Migrate the old prefs file to the new vault.
 	require.NoError(t, migrateOldSettingsWithDir(configDir, vault))
-<<<<<<< HEAD
-
-	// Check Json Settings
-	validateJSONPrefs(t, vault)
-
-	// Check the keys were found and collected.
-	require.Equal(t, "-----BEGIN CERTIFICATE-----", string(vault.GetBridgeTLSCert()))
-	require.Equal(t, "-----BEGIN RSA PRIVATE KEY-----", string(vault.GetBridgeTLSKey()))
-}
-
-func TestMigratePrefsToVaultWithoutKeys(t *testing.T) {
-	// Create a new vault.
-	vault, corrupt, err := vault.New(t.TempDir(), t.TempDir(), []byte("my secret key"))
-	require.NoError(t, err)
-	require.False(t, corrupt)
-
-	// load the old prefs file.
-	configDir := filepath.Join("testdata", "without_keys")
-
-	// Migrate the old prefs file to the new vault.
-	require.NoError(t, migrateOldSettingsWithDir(configDir, vault))
-
-	// Check Json Settings
-	validateJSONPrefs(t, vault)
-
-	// Check the keys were found and collected.
-	require.NotEqual(t, []byte("-----BEGIN CERTIFICATE-----"), vault.GetBridgeTLSCert())
-	require.NotEqual(t, []byte("-----BEGIN RSA PRIVATE KEY-----"), vault.GetBridgeTLSKey())
-=======
 
 	// Check Json Settings
 	validateJSONPrefs(t, vault)
@@ -111,7 +82,6 @@
 	cert, key := vault.GetBridgeTLSCert()
 	require.NotEqual(t, []byte("-----BEGIN CERTIFICATE-----"), cert)
 	require.NotEqual(t, []byte("-----BEGIN RSA PRIVATE KEY-----"), key)
->>>>>>> 7d8e71c9
 }
 
 func TestKeychainMigration(t *testing.T) {
@@ -242,11 +212,6 @@
 	require.True(t, vault.GetAutostart())
 
 	// Check that the other app settings have been migrated.
-<<<<<<< HEAD
-	require.Equal(t, 16, vault.SyncWorkers())
-	require.Equal(t, 16, vault.SyncAttPool())
-=======
->>>>>>> 7d8e71c9
 	require.False(t, vault.GetProxyAllowed())
 	require.False(t, vault.GetShowAllMail())
 

// Copyright (c) 2023 Proton AG
//
// This file is part of Proton Mail Bridge.
//
// Proton Mail Bridge is free software: you can redistribute it and/or modify
// it under the terms of the GNU General Public License as published by
// the Free Software Foundation, either version 3 of the License, or
// (at your option) any later version.
//
// Proton Mail Bridge is distributed in the hope that it will be useful,
// but WITHOUT ANY WARRANTY; without even the implied warranty of
// MERCHANTABILITY or FITNESS FOR A PARTICULAR PURPOSE.  See the
// GNU General Public License for more details.
//
// You should have received a copy of the GNU General Public License
// along with Proton Mail Bridge.  If not, see <https://www.gnu.org/licenses/>.

package user

import (
	"bytes"
	"context"
	"errors"
	"fmt"
	"net/http"

	"github.com/ProtonMail/gluon"
	"github.com/ProtonMail/gluon/imap"
	"github.com/ProtonMail/gluon/queue"
	"github.com/ProtonMail/gluon/reporter"
	"github.com/ProtonMail/go-proton-api"
	"github.com/ProtonMail/gopenpgp/v2/crypto"
	"github.com/ProtonMail/proton-bridge/v3/internal"
	"github.com/ProtonMail/proton-bridge/v3/internal/events"
	"github.com/ProtonMail/proton-bridge/v3/internal/logging"
	"github.com/ProtonMail/proton-bridge/v3/internal/safe"
	"github.com/ProtonMail/proton-bridge/v3/internal/vault"
	"github.com/bradenaw/juniper/xslices"
	"github.com/sirupsen/logrus"
	"golang.org/x/exp/maps"
)

// handleAPIEvent handles the given proton.Event.
func (user *User) handleAPIEvent(ctx context.Context, event proton.Event) error {
	if event.Refresh&proton.RefreshMail != 0 {
		return user.handleRefreshEvent(ctx, event.Refresh, event.EventID)
	}

	if event.User != nil {
		user.handleUserEvent(ctx, *event.User)
	}

	if len(event.Addresses) > 0 {
		if err := user.handleAddressEvents(ctx, event.Addresses); err != nil {
			return err
		}
	}

	if len(event.Labels) > 0 {
		if err := user.handleLabelEvents(ctx, event.Labels); err != nil {
			return err
		}
	}

	if len(event.Messages) > 0 {
		if err := user.handleMessageEvents(ctx, event.Messages); err != nil {
			return err
		}
	}

	if event.UsedSpace != nil {
		user.handleUsedSpaceChange(*event.UsedSpace)
	}

	return nil
}

func (user *User) handleRefreshEvent(ctx context.Context, refresh proton.RefreshFlag, eventID string) error {
	l := user.log.WithFields(logrus.Fields{
		"eventID": eventID,
		"refresh": refresh,
	})

	l.Info("Handling refresh event")

	if err := user.reporter.ReportMessageWithContext("Warning: refresh occurred", map[string]interface{}{
		"EventLoop": map[string]interface{}{
			"EventID": eventID,
			"Refresh": refresh,
		},
	}); err != nil {
		l.WithError(err).Error("Failed to report refresh to sentry")
	}

	// Abort the event stream
	defer user.pollAbort.Abort()

	// Re-sync messages after the user, address and label refresh.
	defer user.goSync()

	return user.syncUserAddressesLabelsAndClearSync(ctx, false)
}

func (user *User) syncUserAddressesLabelsAndClearSync(ctx context.Context, cancelEventPool bool) error {
	return safe.LockRet(func() error {
		// Fetch latest user info.
		apiUser, err := user.client.GetUser(ctx)
		if err != nil {
			return fmt.Errorf("failed to get user: %w", err)
		}

		// Fetch latest address info.
		apiAddrs, err := user.client.GetAddresses(ctx)
		if err != nil {
			return fmt.Errorf("failed to get addresses: %w", err)
		}

		// Fetch latest label info.
		apiLabels, err := user.client.GetLabels(ctx, proton.LabelTypeSystem, proton.LabelTypeFolder, proton.LabelTypeLabel)
		if err != nil {
			return fmt.Errorf("failed to get labels: %w", err)
		}

		// Update the API info in the user.
		user.apiUser = apiUser
		user.apiAddrs = groupBy(apiAddrs, func(addr proton.Address) string { return addr.ID })
		user.apiLabels = groupBy(apiLabels, func(label proton.Label) string { return label.ID })

		// Clear sync status; we want to sync everything again.
		if err := user.clearSyncStatus(); err != nil {
			return fmt.Errorf("failed to clear sync status: %w", err)
		}

		// The user was refreshed.
		user.eventCh.Enqueue(events.UserRefreshed{
			UserID:          user.apiUser.ID,
			CancelEventPool: cancelEventPool,
		})

		return nil
	}, user.apiUserLock, user.apiAddrsLock, user.apiLabelsLock, user.updateChLock)
}

// handleUserEvent handles the given user event.
func (user *User) handleUserEvent(_ context.Context, userEvent proton.User) {
	safe.Lock(func() {
		user.log.WithFields(logrus.Fields{
			"userID":   userEvent.ID,
			"username": logging.Sensitive(userEvent.Name),
		}).Info("Handling user event")

		user.apiUser = userEvent

		user.eventCh.Enqueue(events.UserChanged{
			UserID: user.apiUser.ID,
		})
	}, user.apiUserLock)
}

// handleAddressEvents handles the given address events.
// GODT-1945: If split address mode, need to signal back to bridge to update the addresses.
func (user *User) handleAddressEvents(ctx context.Context, addressEvents []proton.AddressEvent) error {
	for _, event := range addressEvents {
		switch event.Action {
		case proton.EventCreate:
			if err := user.handleCreateAddressEvent(ctx, event); err != nil {
				user.reportError("Failed to apply address create event", err)
				return fmt.Errorf("failed to handle create address event: %w", err)
			}

		case proton.EventUpdate, proton.EventUpdateFlags:
			if err := user.handleUpdateAddressEvent(ctx, event); err != nil {
				user.reportError("Failed to apply address update event", err)
				return fmt.Errorf("failed to handle update address event: %w", err)
			}

		case proton.EventDelete:
			if err := user.handleDeleteAddressEvent(ctx, event); err != nil {
				user.reportError("Failed to apply address delete event", err)
				return fmt.Errorf("failed to delete address: %w", err)
			}
		}
	}

	return nil
}

func (user *User) handleCreateAddressEvent(ctx context.Context, event proton.AddressEvent) error {
	if err := safe.LockRet(func() error {
		user.log.WithFields(logrus.Fields{
			"addressID": event.ID,
			"email":     logging.Sensitive(event.Address.Email),
		}).Info("Handling address created event")

		if _, ok := user.apiAddrs[event.Address.ID]; ok {
			user.log.Debugf("Address %q already exists", event.ID)
			return nil
		}

		user.apiAddrs[event.Address.ID] = event.Address

		// If the address is disabled.
		if event.Address.Status != proton.AddressStatusEnabled {
			return nil
		}

		// If the address is enabled, we need to hook it up to the update channels.
		switch user.vault.AddressMode() {
		case vault.CombinedMode:
			primAddr, err := getAddrIdx(user.apiAddrs, 0)
			if err != nil {
				return fmt.Errorf("failed to get primary address: %w", err)
			}

			user.updateCh[event.Address.ID] = user.updateCh[primAddr.ID]

		case vault.SplitMode:
			user.updateCh[event.Address.ID] = queue.NewQueuedChannel[imap.Update](0, 0)
		}

		user.eventCh.Enqueue(events.UserAddressCreated{
			UserID:    user.apiUser.ID,
			AddressID: event.Address.ID,
			Email:     event.Address.Email,
		})

		return nil
	}, user.apiAddrsLock, user.updateChLock); err != nil {
		return fmt.Errorf("failed to handle create address event: %w", err)
	}

	// Perform the sync in an RLock.
	return safe.RLockRet(func() error {
		if event.Address.Status != proton.AddressStatusEnabled {
			return nil
		}

		if user.vault.AddressMode() == vault.SplitMode {
			if err := syncLabels(ctx, user.apiLabels, user.updateCh[event.Address.ID]); err != nil {
				return fmt.Errorf("failed to sync labels to new address: %w", err)
			}
		}

		return nil
	}, user.apiAddrsLock, user.apiLabelsLock, user.updateChLock)
}

func (user *User) handleUpdateAddressEvent(_ context.Context, event proton.AddressEvent) error { //nolint:unparam
	return safe.LockRet(func() error {
		user.log.WithFields(logrus.Fields{
			"addressID": event.ID,
			"email":     logging.Sensitive(event.Address.Email),
		}).Info("Handling address updated event")

		oldAddr, ok := user.apiAddrs[event.Address.ID]
		if !ok {
			user.log.Debugf("Address %q does not exist", event.Address.ID)
			return nil
		}

		user.apiAddrs[event.Address.ID] = event.Address

		switch {
		// If the address was newly enabled:
		case oldAddr.Status != proton.AddressStatusEnabled && event.Address.Status == proton.AddressStatusEnabled:
			switch user.vault.AddressMode() {
			case vault.CombinedMode:
				primAddr, err := getAddrIdx(user.apiAddrs, 0)
				if err != nil {
					return fmt.Errorf("failed to get primary address: %w", err)
				}

				user.updateCh[event.Address.ID] = user.updateCh[primAddr.ID]

			case vault.SplitMode:
				user.updateCh[event.Address.ID] = queue.NewQueuedChannel[imap.Update](0, 0)
			}

			user.eventCh.Enqueue(events.UserAddressEnabled{
				UserID:    user.apiUser.ID,
				AddressID: event.Address.ID,
				Email:     event.Address.Email,
			})

		// If the address was newly disabled:
		case oldAddr.Status == proton.AddressStatusEnabled && event.Address.Status != proton.AddressStatusEnabled:
			if user.vault.AddressMode() == vault.SplitMode {
				user.updateCh[event.ID].CloseAndDiscardQueued()
			}

			delete(user.updateCh, event.ID)

			user.eventCh.Enqueue(events.UserAddressDisabled{
				UserID:    user.apiUser.ID,
				AddressID: event.Address.ID,
				Email:     event.Address.Email,
			})

		// Otherwise it's just an update:
		default:
			user.eventCh.Enqueue(events.UserAddressUpdated{
				UserID:    user.apiUser.ID,
				AddressID: event.Address.ID,
				Email:     event.Address.Email,
			})
		}

		return nil
	}, user.apiAddrsLock, user.updateChLock)
}

func (user *User) handleDeleteAddressEvent(_ context.Context, event proton.AddressEvent) error {
	return safe.LockRet(func() error {
		user.log.WithField("addressID", event.ID).Info("Handling address deleted event")

		addr, ok := user.apiAddrs[event.ID]
		if !ok {
			user.log.Debugf("Address %q does not exist", event.ID)
			return nil
		}

		delete(user.apiAddrs, event.ID)

		// If the address was disabled to begin with, we don't need to do anything.
		if addr.Status != proton.AddressStatusEnabled {
			return nil
		}

		// Otherwise, in split mode, drop the update queue.
		if user.vault.AddressMode() == vault.SplitMode {
			user.updateCh[event.ID].CloseAndDiscardQueued()
		}

		// And in either mode, remove the address from the update channel map.
		delete(user.updateCh, event.ID)

		user.eventCh.Enqueue(events.UserAddressDeleted{
			UserID:    user.apiUser.ID,
			AddressID: event.ID,
			Email:     addr.Email,
		})

		return nil
	}, user.apiAddrsLock, user.updateChLock)
}

// handleLabelEvents handles the given label events.
func (user *User) handleLabelEvents(ctx context.Context, labelEvents []proton.LabelEvent) error {
	for _, event := range labelEvents {
		switch event.Action {
		case proton.EventCreate:
			updates, err := user.handleCreateLabelEvent(ctx, event)
			if err != nil {
				return fmt.Errorf("failed to handle create label event: %w", err)
			}

			if err := waitOnIMAPUpdates(ctx, updates); err != nil {
				return err
			}

		case proton.EventUpdate, proton.EventUpdateFlags:
			updates, err := user.handleUpdateLabelEvent(ctx, event)
			if err != nil {
				return fmt.Errorf("failed to handle update label event: %w", err)
			}

			if err := waitOnIMAPUpdates(ctx, updates); err != nil {
				return err
			}

		case proton.EventDelete:
			updates, err := user.handleDeleteLabelEvent(ctx, event)
			if err != nil {
				return fmt.Errorf("failed to handle delete label event: %w", err)
			}

			if err := waitOnIMAPUpdates(ctx, updates); err != nil {
				return fmt.Errorf("failed to handle delete label event in gluon: %w", err)
			}
		}
	}

	return nil
}

func (user *User) handleCreateLabelEvent(ctx context.Context, event proton.LabelEvent) ([]imap.Update, error) { //nolint:unparam
	return safe.LockRetErr(func() ([]imap.Update, error) {
		var updates []imap.Update

		user.log.WithFields(logrus.Fields{
			"labelID": event.ID,
			"name":    logging.Sensitive(event.Label.Name),
		}).Info("Handling label created event")

		user.apiLabels[event.Label.ID] = event.Label

		for _, updateCh := range xslices.Unique(maps.Values(user.updateCh)) {
			update := newMailboxCreatedUpdate(imap.MailboxID(event.ID), getMailboxName(event.Label))
			updateCh.Enqueue(update)
			updates = append(updates, update)
		}

		user.eventCh.Enqueue(events.UserLabelCreated{
			UserID:  user.apiUser.ID,
			LabelID: event.Label.ID,
			Name:    event.Label.Name,
		})

		return updates, nil
	}, user.apiLabelsLock, user.updateChLock)
}

func (user *User) handleUpdateLabelEvent(ctx context.Context, event proton.LabelEvent) ([]imap.Update, error) { //nolint:unparam
	return safe.LockRetErr(func() ([]imap.Update, error) {
		var updates []imap.Update

		user.log.WithFields(logrus.Fields{
			"labelID": event.ID,
			"name":    logging.Sensitive(event.Label.Name),
		}).Info("Handling label updated event")

		stack := []proton.Label{event.Label}

		for len(stack) > 0 {
			label := stack[0]
			stack = stack[1:]

			// Only update the label if it exists; we don't want to create it as a client may have just deleted it.
			if _, ok := user.apiLabels[label.ID]; ok {
				user.apiLabels[label.ID] = event.Label
			}

			// API doesn't notify us that the path has changed. We need to fetch it again.
			apiLabel, err := user.client.GetLabel(ctx, label.ID, label.Type)
			if apiErr := new(proton.APIError); errors.As(err, &apiErr) && apiErr.Status == http.StatusUnprocessableEntity {
				user.log.WithError(apiErr).Warn("Failed to get label: label does not exist")
				continue
			} else if err != nil {
				return nil, fmt.Errorf("failed to get label %q: %w", label.ID, err)
			}

			// Update the label in the map.
			user.apiLabels[apiLabel.ID] = apiLabel

			// Notify the IMAP clients.
			for _, updateCh := range xslices.Unique(maps.Values(user.updateCh)) {
				update := imap.NewMailboxUpdated(
					imap.MailboxID(apiLabel.ID),
					getMailboxName(apiLabel),
				)
				updateCh.Enqueue(update)
				updates = append(updates, update)
			}

			user.eventCh.Enqueue(events.UserLabelUpdated{
				UserID:  user.apiUser.ID,
				LabelID: apiLabel.ID,
				Name:    apiLabel.Name,
			})

			children := xslices.Filter(maps.Values(user.apiLabels), func(other proton.Label) bool {
				return other.ParentID == label.ID
			})

			stack = append(stack, children...)
		}

		return updates, nil
	}, user.apiLabelsLock, user.updateChLock)
}

func (user *User) handleDeleteLabelEvent(ctx context.Context, event proton.LabelEvent) ([]imap.Update, error) { //nolint:unparam
	return safe.LockRetErr(func() ([]imap.Update, error) {
		var updates []imap.Update

		user.log.WithField("labelID", event.ID).Info("Handling label deleted event")

		for _, updateCh := range xslices.Unique(maps.Values(user.updateCh)) {
			update := imap.NewMailboxDeleted(imap.MailboxID(event.ID))
			updateCh.Enqueue(update)
			updates = append(updates, update)
		}

		delete(user.apiLabels, event.ID)

		user.eventCh.Enqueue(events.UserLabelDeleted{
			UserID:  user.apiUser.ID,
			LabelID: event.ID,
		})

		return updates, nil
	}, user.apiLabelsLock, user.updateChLock)
}

// handleMessageEvents handles the given message events.
func (user *User) handleMessageEvents(ctx context.Context, messageEvents []proton.MessageEvent) error {
	for _, event := range messageEvents {
		ctx = logging.WithLogrusField(ctx, "messageID", event.ID)

		switch event.Action {
		case proton.EventCreate:
			updates, err := user.handleCreateMessageEvent(logging.WithLogrusField(ctx, "action", "create message"), event.Message)
			if err != nil {
				user.reportError("Failed to apply create message event", err)
				return fmt.Errorf("failed to handle create message event: %w", err)
			}

			if err := waitOnIMAPUpdates(ctx, updates); err != nil {
				return err
			}

		case proton.EventUpdate, proton.EventUpdateFlags:
			// Draft update means to completely remove old message and upload the new data again, but we should
			// only do this if the event is of type EventUpdate otherwise label switch operations will not work.
			if event.Message.IsDraft() && event.Action == proton.EventUpdate {
				updates, err := user.handleUpdateDraftEvent(
					logging.WithLogrusField(ctx, "action", "update draft"),
					event,
				)
				if err != nil {
<<<<<<< HEAD
					user.reportError("Failed to apply update draft message event", err)
=======
					if rerr := user.reporter.ReportMessageWithContext("Failed to apply update draft message event", reporter.Context{
						"error": err,
					}); rerr != nil {
						user.log.WithError(err).Error("Failed to report update draft message event error")
					}

>>>>>>> 7eaf1655
					return fmt.Errorf("failed to handle update draft event: %w", err)
				}

				if err := waitOnIMAPUpdates(ctx, updates); err != nil {
					return err
				}

				continue
			}

			// GODT-2028 - Use better events here. It should be possible to have 3 separate events that refrain to
			// whether the flags, labels or read only data (header+body) has been changed. This requires fixing proton
			// first so that it correctly reports those cases.
			// Issue regular update to handle mailboxes and flag changes.
			updates, err := user.handleUpdateMessageEvent(
				logging.WithLogrusField(ctx, "action", "update message"),
				event.Message,
			)
			if err != nil {
<<<<<<< HEAD
				user.reportError("Failed to apply update message event", err)
=======
				if rerr := user.reporter.ReportMessageWithContext("Failed to apply update message event", reporter.Context{
					"error": err,
				}); rerr != nil {
					user.log.WithError(err).Error("Failed to report update message event error")
				}

>>>>>>> 7eaf1655
				return fmt.Errorf("failed to handle update message event: %w", err)
			}

			// If the update fails on the gluon side because it doesn't exist, we try to create the message instead.
			if err := waitOnIMAPUpdates(ctx, updates); gluon.IsNoSuchMessage(err) {
				user.log.WithError(err).Error("Failed to handle update message event in gluon, will try creating it")

				updates, err := user.handleCreateMessageEvent(ctx, event.Message)
				if err != nil {
					return fmt.Errorf("failed to handle update message event as create: %w", err)
				}

				if err := waitOnIMAPUpdates(ctx, updates); err != nil {
					return err
				}
			} else if err != nil {
				return err
			}

		case proton.EventDelete:
			updates, err := user.handleDeleteMessageEvent(
				logging.WithLogrusField(ctx, "action", "delete message"),
				event,
			)
			if err != nil {
<<<<<<< HEAD
				user.reportError("Failed to apply delete message event", err)
=======
				if rerr := user.reporter.ReportMessageWithContext("Failed to apply delete message event", reporter.Context{
					"error": err,
				}); rerr != nil {
					user.log.WithError(err).Error("Failed to report delete message event error")
				}

>>>>>>> 7eaf1655
				return fmt.Errorf("failed to handle delete message event: %w", err)
			}

			if err := waitOnIMAPUpdates(ctx, updates); err != nil {
				return fmt.Errorf("failed to handle delete message event in gluon: %w", err)
			}
		}
	}

	return nil
}

func (user *User) handleCreateMessageEvent(ctx context.Context, message proton.MessageMetadata) ([]imap.Update, error) {
	user.log.WithFields(logrus.Fields{
		"messageID": message.ID,
		"subject":   logging.Sensitive(message.Subject),
	}).Info("Handling message created event")

<<<<<<< HEAD
	full, err := user.client.GetFullMessage(ctx, message.ID)
=======
	full, err := user.client.GetFullMessage(ctx, message.ID, newProtonAPIScheduler(), proton.NewDefaultAttachmentAllocator())
>>>>>>> 7eaf1655
	if err != nil {
		// If the message is not found, it means that it has been deleted before we could fetch it.
		if apiErr := new(proton.APIError); errors.As(err, &apiErr) && apiErr.Status == http.StatusUnprocessableEntity {
			user.log.WithField("messageID", message.ID).Warn("Cannot create new message: full message is missing on API")
			return nil, nil
		}

		return nil, fmt.Errorf("failed to get full message: %w", err)
	}

	return safe.RLockRetErr(func() ([]imap.Update, error) {
		var update imap.Update

		if err := withAddrKR(user.apiUser, user.apiAddrs[message.AddressID], user.vault.KeyPass(), func(_, addrKR *crypto.KeyRing) error {
<<<<<<< HEAD
			res := buildRFC822(user.apiLabels, full, addrKR)
=======
			res := buildRFC822(user.apiLabels, full, addrKR, new(bytes.Buffer))
>>>>>>> 7eaf1655

			if res.err != nil {
				user.log.WithError(err).Error("Failed to build RFC822 message")

				if err := user.vault.AddFailedMessageID(message.ID); err != nil {
					user.log.WithError(err).Error("Failed to add failed message ID to vault")
				}

				user.reportErrorAndMessageID("Failed to build message (event create)", res.err, res.messageID)

				return nil
			}

			if err := user.vault.RemFailedMessageID(message.ID); err != nil {
				user.log.WithError(err).Error("Failed to remove failed message ID from vault")
			}

			update = imap.NewMessagesCreated(false, res.update)
			user.updateCh[full.AddressID].Enqueue(update)

			return nil
		}); err != nil {
			return nil, err
		}

		return []imap.Update{update}, nil
	}, user.apiUserLock, user.apiAddrsLock, user.apiLabelsLock, user.updateChLock)
}

func (user *User) handleUpdateMessageEvent(ctx context.Context, message proton.MessageMetadata) ([]imap.Update, error) { //nolint:unparam
	return safe.RLockRetErr(func() ([]imap.Update, error) {
		user.log.WithFields(logrus.Fields{
			"messageID": message.ID,
			"subject":   logging.Sensitive(message.Subject),
		}).Info("Handling message updated event")

		update := imap.NewMessageMailboxesUpdated(
			imap.MessageID(message.ID),
			mapTo[string, imap.MailboxID](wantLabels(user.apiLabels, message.LabelIDs)),
			imap.MessageCustomFlags{
				Seen:     message.Seen(),
				Flagged:  message.Starred(),
				Draft:    message.IsDraft(),
<<<<<<< HEAD
				Answered: message.IsReplied == true || message.IsRepliedAll == true, //nolint: gosimple
=======
				Answered: message.IsRepliedAll == true || message.IsReplied == true, //nolint: gosimple
>>>>>>> 7eaf1655
			},
		)

		user.updateCh[message.AddressID].Enqueue(update)

		return []imap.Update{update}, nil
	}, user.apiLabelsLock, user.updateChLock)
}

func (user *User) handleDeleteMessageEvent(ctx context.Context, event proton.MessageEvent) ([]imap.Update, error) { //nolint:unparam
	return safe.RLockRetErr(func() ([]imap.Update, error) {
		user.log.WithField("messageID", event.ID).Info("Handling message deleted event")

		var updates []imap.Update

		for _, updateCh := range xslices.Unique(maps.Values(user.updateCh)) {
			update := imap.NewMessagesDeleted(imap.MessageID(event.ID))
			updateCh.Enqueue(update)
			updates = append(updates, update)
		}

		return updates, nil
	}, user.updateChLock)
}

func (user *User) handleUpdateDraftEvent(ctx context.Context, event proton.MessageEvent) ([]imap.Update, error) { //nolint:unparam
	return safe.RLockRetErr(func() ([]imap.Update, error) {
		user.log.WithFields(logrus.Fields{
			"messageID": event.ID,
			"subject":   logging.Sensitive(event.Message.Subject),
		}).Info("Handling draft updated event")

		full, err := user.client.GetFullMessage(ctx, event.Message.ID, newProtonAPIScheduler(), proton.NewDefaultAttachmentAllocator())
		if err != nil {
			// If the message is not found, it means that it has been deleted before we could fetch it.
			if apiErr := new(proton.APIError); errors.As(err, &apiErr) && apiErr.Status == http.StatusUnprocessableEntity {
				user.log.WithField("messageID", event.Message.ID).Warn("Cannot update draft: full message is missing on API")
				return nil, nil
			}

			return nil, fmt.Errorf("failed to get full draft: %w", err)
		}

		var update imap.Update

		if err := withAddrKR(user.apiUser, user.apiAddrs[event.Message.AddressID], user.vault.KeyPass(), func(_, addrKR *crypto.KeyRing) error {
			res := buildRFC822(user.apiLabels, full, addrKR, new(bytes.Buffer))

			if res.err != nil {
				logrus.WithError(err).Error("Failed to build RFC822 message")

				if err := user.vault.AddFailedMessageID(event.ID); err != nil {
					user.log.WithError(err).Error("Failed to add failed message ID to vault")
				}

				user.reportErrorAndMessageID("Failed to build draft message (event update)", res.err, res.messageID)

				return nil
			}

			if err := user.vault.RemFailedMessageID(event.ID); err != nil {
				user.log.WithError(err).Error("Failed to remove failed message ID from vault")
			}

			update = imap.NewMessageUpdated(
				res.update.Message,
				res.update.Literal,
				res.update.MailboxIDs,
				res.update.ParsedMessage,
				true, // Is the message doesn't exist, silently create it.
			)

			user.updateCh[full.AddressID].Enqueue(update)

			return nil
		}); err != nil {
			return nil, err
		}

		return []imap.Update{update}, nil
	}, user.apiUserLock, user.apiAddrsLock, user.apiLabelsLock, user.updateChLock)
}

func (user *User) handleUsedSpaceChange(usedSpace int) {
	safe.Lock(func() {
		if user.apiUser.UsedSpace == usedSpace {
			return
		}

		user.apiUser.UsedSpace = usedSpace
		user.eventCh.Enqueue(events.UsedSpaceChanged{
			UserID:    user.apiUser.ID,
			UsedSpace: usedSpace,
		})
	}, user.apiUserLock)
}

func getMailboxName(label proton.Label) []string {
	var name []string

	switch label.Type {
	case proton.LabelTypeFolder:
		name = append([]string{folderPrefix}, label.Path...)

	case proton.LabelTypeLabel:
		name = append([]string{labelPrefix}, label.Path...)

	case proton.LabelTypeContactGroup:
		fallthrough
	case proton.LabelTypeSystem:
		fallthrough
	default:
		name = label.Path
	}

	return name
}

func waitOnIMAPUpdates(ctx context.Context, updates []imap.Update) error {
	for _, update := range updates {
		if err, ok := update.WaitContext(ctx); ok && err != nil {
			return fmt.Errorf("failed to apply gluon update %v: %w", update.String(), err)
		}
	}

	return nil
}

func (user *User) reportError(title string, err error) {
	user.reportErrorNoContextCancel(title, err, reporter.Context{})
}

func (user *User) reportErrorAndMessageID(title string, err error, messgeID string) {
	user.reportErrorNoContextCancel(title, err, reporter.Context{"messageID": messgeID})
}

func (user *User) reportErrorNoContextCancel(title string, err error, reportContext reporter.Context) {
	if !errors.Is(err, context.Canceled) {
		reportContext["error"] = err
		reportContext["error_type"] = internal.ErrCauseType(err)
		if rerr := user.reporter.ReportMessageWithContext(title, reportContext); rerr != nil {
			user.log.WithError(err).WithField("title", title).Error("Failed to report message")
		}
	}
}<|MERGE_RESOLUTION|>--- conflicted
+++ resolved
@@ -518,16 +518,7 @@
 					event,
 				)
 				if err != nil {
-<<<<<<< HEAD
 					user.reportError("Failed to apply update draft message event", err)
-=======
-					if rerr := user.reporter.ReportMessageWithContext("Failed to apply update draft message event", reporter.Context{
-						"error": err,
-					}); rerr != nil {
-						user.log.WithError(err).Error("Failed to report update draft message event error")
-					}
-
->>>>>>> 7eaf1655
 					return fmt.Errorf("failed to handle update draft event: %w", err)
 				}
 
@@ -547,16 +538,7 @@
 				event.Message,
 			)
 			if err != nil {
-<<<<<<< HEAD
 				user.reportError("Failed to apply update message event", err)
-=======
-				if rerr := user.reporter.ReportMessageWithContext("Failed to apply update message event", reporter.Context{
-					"error": err,
-				}); rerr != nil {
-					user.log.WithError(err).Error("Failed to report update message event error")
-				}
-
->>>>>>> 7eaf1655
 				return fmt.Errorf("failed to handle update message event: %w", err)
 			}
 
@@ -582,16 +564,7 @@
 				event,
 			)
 			if err != nil {
-<<<<<<< HEAD
 				user.reportError("Failed to apply delete message event", err)
-=======
-				if rerr := user.reporter.ReportMessageWithContext("Failed to apply delete message event", reporter.Context{
-					"error": err,
-				}); rerr != nil {
-					user.log.WithError(err).Error("Failed to report delete message event error")
-				}
-
->>>>>>> 7eaf1655
 				return fmt.Errorf("failed to handle delete message event: %w", err)
 			}
 
@@ -610,11 +583,7 @@
 		"subject":   logging.Sensitive(message.Subject),
 	}).Info("Handling message created event")
 
-<<<<<<< HEAD
-	full, err := user.client.GetFullMessage(ctx, message.ID)
-=======
 	full, err := user.client.GetFullMessage(ctx, message.ID, newProtonAPIScheduler(), proton.NewDefaultAttachmentAllocator())
->>>>>>> 7eaf1655
 	if err != nil {
 		// If the message is not found, it means that it has been deleted before we could fetch it.
 		if apiErr := new(proton.APIError); errors.As(err, &apiErr) && apiErr.Status == http.StatusUnprocessableEntity {
@@ -629,11 +598,7 @@
 		var update imap.Update
 
 		if err := withAddrKR(user.apiUser, user.apiAddrs[message.AddressID], user.vault.KeyPass(), func(_, addrKR *crypto.KeyRing) error {
-<<<<<<< HEAD
-			res := buildRFC822(user.apiLabels, full, addrKR)
-=======
 			res := buildRFC822(user.apiLabels, full, addrKR, new(bytes.Buffer))
->>>>>>> 7eaf1655
 
 			if res.err != nil {
 				user.log.WithError(err).Error("Failed to build RFC822 message")
@@ -677,11 +642,7 @@
 				Seen:     message.Seen(),
 				Flagged:  message.Starred(),
 				Draft:    message.IsDraft(),
-<<<<<<< HEAD
-				Answered: message.IsReplied == true || message.IsRepliedAll == true, //nolint: gosimple
-=======
 				Answered: message.IsRepliedAll == true || message.IsReplied == true, //nolint: gosimple
->>>>>>> 7eaf1655
 			},
 		)
 

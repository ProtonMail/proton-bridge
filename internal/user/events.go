// Copyright (c) 2022 Proton AG
//
// This file is part of Proton Mail Bridge.
//
// Proton Mail Bridge is free software: you can redistribute it and/or modify
// it under the terms of the GNU General Public License as published by
// the Free Software Foundation, either version 3 of the License, or
// (at your option) any later version.
//
// Proton Mail Bridge is distributed in the hope that it will be useful,
// but WITHOUT ANY WARRANTY; without even the implied warranty of
// MERCHANTABILITY or FITNESS FOR A PARTICULAR PURPOSE.  See the
// GNU General Public License for more details.
//
// You should have received a copy of the GNU General Public License
// along with Proton Mail Bridge.  If not, see <https://www.gnu.org/licenses/>.

package user

import (
	"context"
	"fmt"

	"github.com/ProtonMail/gluon/imap"
	"github.com/ProtonMail/gluon/queue"
	"github.com/ProtonMail/gluon/reporter"
	"github.com/ProtonMail/go-proton-api"
	"github.com/ProtonMail/gopenpgp/v2/crypto"
	"github.com/ProtonMail/proton-bridge/v3/internal/events"
	"github.com/ProtonMail/proton-bridge/v3/internal/logging"
	"github.com/ProtonMail/proton-bridge/v3/internal/safe"
	"github.com/ProtonMail/proton-bridge/v3/internal/vault"
	"github.com/bradenaw/juniper/xslices"
	"github.com/sirupsen/logrus"
	"golang.org/x/exp/maps"
)

// handleAPIEvent handles the given proton.Event.
func (user *User) handleAPIEvent(ctx context.Context, event proton.Event) error {
	if event.Refresh&proton.RefreshMail != 0 {
		return user.handleRefreshEvent(ctx, event.Refresh, event.EventID)
	}

	if event.User != nil {
		if err := user.handleUserEvent(ctx, *event.User); err != nil {
			return err
		}
	}

	if len(event.Addresses) > 0 {
		if err := user.handleAddressEvents(ctx, event.Addresses); err != nil {
			return err
		}
	}

	if len(event.Labels) > 0 {
		if err := user.handleLabelEvents(ctx, event.Labels); err != nil {
			return err
		}
	}

	if len(event.Messages) > 0 {
		if err := user.handleMessageEvents(ctx, event.Messages); err != nil {
			return err
		}
	}

	return nil
}

func (user *User) handleRefreshEvent(ctx context.Context, refresh proton.RefreshFlag, eventID string) error {
	l := user.log.WithFields(logrus.Fields{
		"eventID": eventID,
		"refresh": refresh,
	})

	l.Info("Handling refresh event")

	if err := user.reporter.ReportMessageWithContext("Warning: refresh occurred", map[string]interface{}{
		"EventLoop": map[string]interface{}{
			"EventID": eventID,
			"Refresh": refresh,
		},
	}); err != nil {
		l.WithError(err).Error("Failed to report refresh to sentry")
	}

	// Cancel and restart ongoing syncs.
	user.abortable.Abort()
	defer user.goSync()

	return safe.LockRet(func() error {
		// Fetch latest user info.
		apiUser, err := user.client.GetUser(ctx)
		if err != nil {
			return fmt.Errorf("failed to get user: %w", err)
		}

		// Fetch latest address info.
		apiAddrs, err := user.client.GetAddresses(ctx)
		if err != nil {
			return fmt.Errorf("failed to get addresses: %w", err)
		}

		// Fetch latest label info.
		apiLabels, err := user.client.GetLabels(ctx, proton.LabelTypeSystem, proton.LabelTypeFolder, proton.LabelTypeLabel)
		if err != nil {
			return fmt.Errorf("failed to get labels: %w", err)
		}

		// Update the API info in the user.
		user.apiUser = apiUser
		user.apiAddrs = groupBy(apiAddrs, func(addr proton.Address) string { return addr.ID })
		user.apiLabels = groupBy(apiLabels, func(label proton.Label) string { return label.ID })

		// Reinitialize the update channels.
		user.initUpdateCh(user.vault.AddressMode())

		// Clear sync status; we want to sync everything again.
		if err := user.vault.ClearSyncStatus(); err != nil {
			return fmt.Errorf("failed to clear sync status: %w", err)
		}

		// The user was refreshed.
		user.eventCh.Enqueue(events.UserRefreshed{
			UserID: user.apiUser.ID,
		})

		return nil
	}, user.apiUserLock, user.apiAddrsLock, user.apiLabelsLock, user.updateChLock)
}

// handleUserEvent handles the given user event.
func (user *User) handleUserEvent(_ context.Context, userEvent proton.User) error {
	return safe.LockRet(func() error {
		user.log.WithFields(logrus.Fields{
			"userID":   userEvent.ID,
			"username": logging.Sensitive(userEvent.Name),
		}).Info("Handling user event")

		user.apiUser = userEvent

		user.eventCh.Enqueue(events.UserChanged{
			UserID: user.apiUser.ID,
		})

		return nil
	}, user.apiUserLock)
}

// handleAddressEvents handles the given address events.
// GODT-1945: If split address mode, need to signal back to bridge to update the addresses.
func (user *User) handleAddressEvents(ctx context.Context, addressEvents []proton.AddressEvent) error {
	for _, event := range addressEvents {
		switch event.Action {
		case proton.EventCreate:
			if err := user.handleCreateAddressEvent(ctx, event); err != nil {
				if rerr := user.reporter.ReportMessageWithContext("Failed to apply address create event", reporter.Context{
					"error": err,
				}); rerr != nil {
					user.log.WithError(err).Error("Failed to report address create event error")
				}
				return fmt.Errorf("failed to handle create address event: %w", err)
			}

		case proton.EventUpdate, proton.EventUpdateFlags:
			if err := user.handleUpdateAddressEvent(ctx, event); err != nil {
				if rerr := user.reporter.ReportMessageWithContext("Failed to apply address update event", reporter.Context{
					"error": err,
				}); rerr != nil {
					user.log.WithError(err).Error("Failed to report address update event error")
				}
				return fmt.Errorf("failed to handle update address event: %w", err)
			}

		case proton.EventDelete:
			if err := user.handleDeleteAddressEvent(ctx, event); err != nil {
				if rerr := user.reporter.ReportMessageWithContext("Failed to apply address delete event", reporter.Context{
					"error": err,
				}); rerr != nil {
					user.log.WithError(err).Error("Failed to report address delete event error")
				}
				return fmt.Errorf("failed to delete address: %w", err)
			}
		}
	}

	return nil
}

func (user *User) handleCreateAddressEvent(ctx context.Context, event proton.AddressEvent) error {
	if err := safe.LockRet(func() error {
		user.log.WithFields(logrus.Fields{
			"addressID": event.ID,
			"email":     logging.Sensitive(event.Address.Email),
		}).Info("Handling address created event")

		if _, ok := user.apiAddrs[event.Address.ID]; ok {
			return fmt.Errorf("address %q already exists", event.ID)
		}

		user.apiAddrs[event.Address.ID] = event.Address

		switch user.vault.AddressMode() {
		case vault.CombinedMode:
			primAddr, err := getAddrIdx(user.apiAddrs, 0)
			if err != nil {
				return fmt.Errorf("failed to get primary address: %w", err)
			}

			user.updateCh[event.Address.ID] = user.updateCh[primAddr.ID]

		case vault.SplitMode:
			user.updateCh[event.Address.ID] = queue.NewQueuedChannel[imap.Update](0, 0)
		}

		user.eventCh.Enqueue(events.UserAddressCreated{
			UserID:    user.apiUser.ID,
			AddressID: event.Address.ID,
			Email:     event.Address.Email,
		})

		return nil
	}, user.apiAddrsLock, user.updateChLock); err != nil {
		return fmt.Errorf("failed to handle create address event: %w", err)
	}

	// Perform the sync in an RLock.
	return safe.RLockRet(func() error {
		if user.vault.AddressMode() == vault.SplitMode {
			if err := syncLabels(ctx, user.apiLabels, user.updateCh[event.Address.ID]); err != nil {
				return fmt.Errorf("failed to sync labels to new address: %w", err)
			}
		}

		return nil
	}, user.apiAddrsLock, user.apiLabelsLock, user.updateChLock)
}

func (user *User) handleUpdateAddressEvent(_ context.Context, event proton.AddressEvent) error { //nolint:unparam
	return safe.LockRet(func() error {
		user.log.WithFields(logrus.Fields{
			"addressID": event.ID,
			"email":     logging.Sensitive(event.Address.Email),
		}).Info("Handling address updated event")

		if _, ok := user.apiAddrs[event.Address.ID]; !ok {
			return fmt.Errorf("address %q does not exist", event.Address.ID)
		}

		user.apiAddrs[event.Address.ID] = event.Address

		user.eventCh.Enqueue(events.UserAddressUpdated{
			UserID:    user.apiUser.ID,
			AddressID: event.Address.ID,
			Email:     event.Address.Email,
		})

		return nil
	}, user.apiAddrsLock)
}

func (user *User) handleDeleteAddressEvent(_ context.Context, event proton.AddressEvent) error {
	return safe.LockRet(func() error {
		user.log.WithField("addressID", event.ID).Info("Handling address deleted event")

		addr, ok := user.apiAddrs[event.ID]
		if !ok {
			return fmt.Errorf("address %q does not exist", event.ID)
		}

		if user.vault.AddressMode() == vault.SplitMode {
			user.updateCh[event.ID].CloseAndDiscardQueued()
			delete(user.updateCh, event.ID)
		}

		delete(user.apiAddrs, event.ID)

		user.eventCh.Enqueue(events.UserAddressDeleted{
			UserID:    user.apiUser.ID,
			AddressID: event.ID,
			Email:     addr.Email,
		})

		return nil
	}, user.apiAddrsLock, user.updateChLock)
}

// handleLabelEvents handles the given label events.
func (user *User) handleLabelEvents(ctx context.Context, labelEvents []proton.LabelEvent) error {
	for _, event := range labelEvents {
		switch event.Action {
		case proton.EventCreate:
			if err := user.handleCreateLabelEvent(ctx, event); err != nil {
				return fmt.Errorf("failed to handle create label event: %w", err)
			}

		case proton.EventUpdate, proton.EventUpdateFlags:
			if err := user.handleUpdateLabelEvent(ctx, event); err != nil {
				return fmt.Errorf("failed to handle update label event: %w", err)
			}

		case proton.EventDelete:
			if err := user.handleDeleteLabelEvent(ctx, event); err != nil {
				return fmt.Errorf("failed to handle delete label event: %w", err)
			}
		}
	}

	return nil
}

func (user *User) handleCreateLabelEvent(_ context.Context, event proton.LabelEvent) error { //nolint:unparam
	return safe.LockRet(func() error {
		user.log.WithFields(logrus.Fields{
			"labelID": event.ID,
			"name":    logging.Sensitive(event.Label.Name),
		}).Info("Handling label created event")

		if _, ok := user.apiLabels[event.Label.ID]; ok {
			user.apiLabels[event.Label.ID] = event.Label
		}

<<<<<<< HEAD
		user.apiLabels[event.Label.ID] = event.Label

		for _, updateCh := range xslices.Unique(maps.Values(user.updateCh)) {
=======
		for _, updateCh := range user.updateCh {
>>>>>>> e8ee9de5
			updateCh.Enqueue(newMailboxCreatedUpdate(imap.MailboxID(event.ID), getMailboxName(event.Label)))
		}

		user.eventCh.Enqueue(events.UserLabelCreated{
			UserID:  user.apiUser.ID,
			LabelID: event.Label.ID,
			Name:    event.Label.Name,
		})

		return nil
	}, user.apiLabelsLock, user.updateChLock)
}

func (user *User) handleUpdateLabelEvent(_ context.Context, event proton.LabelEvent) error { //nolint:unparam
	return safe.LockRet(func() error {
		user.log.WithFields(logrus.Fields{
			"labelID": event.ID,
			"name":    logging.Sensitive(event.Label.Name),
		}).Info("Handling label updated event")

		if _, ok := user.apiLabels[event.Label.ID]; !ok {
			user.apiLabels[event.Label.ID] = event.Label
		}

<<<<<<< HEAD
		user.apiLabels[event.Label.ID] = event.Label

		for _, updateCh := range xslices.Unique(maps.Values(user.updateCh)) {
=======
		for _, updateCh := range user.updateCh {
>>>>>>> e8ee9de5
			updateCh.Enqueue(imap.NewMailboxUpdated(
				imap.MailboxID(event.ID),
				getMailboxName(event.Label),
			))
		}

		user.eventCh.Enqueue(events.UserLabelUpdated{
			UserID:  user.apiUser.ID,
			LabelID: event.Label.ID,
			Name:    event.Label.Name,
		})

		return nil
	}, user.apiLabelsLock, user.updateChLock)
}

func (user *User) handleDeleteLabelEvent(_ context.Context, event proton.LabelEvent) error { //nolint:unparam
	return safe.LockRet(func() error {
		user.log.WithField("labelID", event.ID).Info("Handling label deleted event")

		label, ok := user.apiLabels[event.ID]
		if !ok {
			delete(user.apiLabels, event.ID)
		}

<<<<<<< HEAD
		delete(user.apiLabels, event.ID)

		for _, updateCh := range xslices.Unique(maps.Values(user.updateCh)) {
=======
		for _, updateCh := range user.updateCh {
>>>>>>> e8ee9de5
			updateCh.Enqueue(imap.NewMailboxDeleted(imap.MailboxID(event.ID)))
		}

		user.eventCh.Enqueue(events.UserLabelDeleted{
			UserID:  user.apiUser.ID,
			LabelID: event.ID,
			Name:    label.Name,
		})

		return nil
	}, user.apiLabelsLock, user.updateChLock)
}

// handleMessageEvents handles the given message events.
func (user *User) handleMessageEvents(ctx context.Context, messageEvents []proton.MessageEvent) error { //nolint:funlen
	for _, event := range messageEvents {
		ctx = logging.WithLogrusField(ctx, "messageID", event.ID)

		switch event.Action {
		case proton.EventCreate:
			if err := user.handleCreateMessageEvent(
				logging.WithLogrusField(ctx, "action", "create message"),
				event,
			); err != nil {
				if rerr := user.reporter.ReportMessageWithContext("Failed to apply create message event", reporter.Context{
					"error": err,
				}); rerr != nil {
					user.log.WithError(err).Error("Failed to report create message event error")
				}
				return fmt.Errorf("failed to handle create message event: %w", err)
			}

		case proton.EventUpdate, proton.EventUpdateFlags:
			// Draft update means to completely remove old message and upload the new data again.
			if event.Message.IsDraft() {
				if err := user.handleUpdateDraftEvent(
					logging.WithLogrusField(ctx, "action", "update draft"),
					event,
				); err != nil {
					if rerr := user.reporter.ReportMessageWithContext("Failed to apply update draft message event", reporter.Context{
						"error": err,
					}); rerr != nil {
						user.log.WithError(err).Error("Failed to report update draft message event error")
					}
					return fmt.Errorf("failed to handle update draft event: %w", err)
				}

				return nil
			}

			// GODT-2028 - Use better events here. It should be possible to have 3 separate events that refrain to
			// whether the flags, labels or read only data (header+body) has been changed. This requires fixing proton
			// first so that it correctly reports those cases.
			// Issue regular update to handle mailboxes and flag changes.
			if err := user.handleUpdateMessageEvent(
				logging.WithLogrusField(ctx, "action", "update message"),
				event,
			); err != nil {
				if rerr := user.reporter.ReportMessageWithContext("Failed to apply update message event", reporter.Context{
					"error": err,
				}); rerr != nil {
					user.log.WithError(err).Error("Failed to report update message event error")
				}
				return fmt.Errorf("failed to handle update message event: %w", err)
			}

		case proton.EventDelete:
			if err := user.handleDeleteMessageEvent(
				logging.WithLogrusField(ctx, "action", "delete message"),
				event,
			); err != nil {
				if rerr := user.reporter.ReportMessageWithContext("Failed to apply delete message event", reporter.Context{
					"error": err,
				}); rerr != nil {
					user.log.WithError(err).Error("Failed to report delete message event error")
				}
				return fmt.Errorf("failed to handle delete message event: %w", err)
			}
		}
	}

	return nil
}

func (user *User) handleCreateMessageEvent(ctx context.Context, event proton.MessageEvent) error {
	full, err := user.client.GetFullMessage(ctx, event.Message.ID)
	if err != nil {
		return fmt.Errorf("failed to get full message: %w", err)
	}

	return safe.RLockRet(func() error {
		user.log.WithFields(logrus.Fields{
			"messageID": event.ID,
			"subject":   logging.Sensitive(event.Message.Subject),
		}).Info("Handling message created event")

		return withAddrKR(user.apiUser, user.apiAddrs[event.Message.AddressID], user.vault.KeyPass(), func(_, addrKR *crypto.KeyRing) error {
			res := buildRFC822(user.apiLabels, full, addrKR)

			if res.err != nil {
				user.log.WithError(err).Error("Failed to build RFC822 message")

				if err := user.vault.AddFailedMessageID(event.ID); err != nil {
					user.log.WithError(err).Error("Failed to add failed message ID to vault")
				}

				if err := user.reporter.ReportMessageWithContext("Failed to build message (event create)", reporter.Context{
					"messageID": res.messageID,
					"error":     res.err,
				}); err != nil {
					user.log.WithError(err).Error("Failed to report message build error")
				}

				return nil
			}

			if err := user.vault.RemFailedMessageID(event.ID); err != nil {
				user.log.WithError(err).Error("Failed to remove failed message ID from vault")
			}

			user.updateCh[full.AddressID].Enqueue(imap.NewMessagesCreated(false, res.update))

			return nil
		})
	}, user.apiUserLock, user.apiAddrsLock, user.apiLabelsLock, user.updateChLock)
}

func (user *User) handleUpdateMessageEvent(ctx context.Context, event proton.MessageEvent) error { //nolint:unparam
	return safe.RLockRet(func() error {
		user.log.WithFields(logrus.Fields{
			"messageID": event.ID,
			"subject":   logging.Sensitive(event.Message.Subject),
		}).Info("Handling message updated event")

		user.updateCh[event.Message.AddressID].Enqueue(imap.NewMessageMailboxesUpdated(
			imap.MessageID(event.ID),
			mapTo[string, imap.MailboxID](wantLabels(user.apiLabels, event.Message.LabelIDs)),
			event.Message.Seen(),
			event.Message.Starred(),
		))

		return nil
	}, user.apiLabelsLock, user.updateChLock)
}

func (user *User) handleDeleteMessageEvent(ctx context.Context, event proton.MessageEvent) error { //nolint:unparam
	return safe.RLockRet(func() error {
		user.log.WithField("messageID", event.ID).Info("Handling message deleted event")

		for _, updateCh := range xslices.Unique(maps.Values(user.updateCh)) {
			updateCh.Enqueue(imap.NewMessagesDeleted(imap.MessageID(event.ID)))
		}

		return nil
	}, user.updateChLock)
}

func (user *User) handleUpdateDraftEvent(ctx context.Context, event proton.MessageEvent) error { //nolint:unparam
	return safe.RLockRet(func() error {
		user.log.WithFields(logrus.Fields{
			"messageID": event.ID,
			"subject":   logging.Sensitive(event.Message.Subject),
		}).Info("Handling draft updated event")

		full, err := user.client.GetFullMessage(ctx, event.Message.ID)
		if err != nil {
			return fmt.Errorf("failed to get full draft: %w", err)
		}

		return withAddrKR(user.apiUser, user.apiAddrs[event.Message.AddressID], user.vault.KeyPass(), func(_, addrKR *crypto.KeyRing) error {
			res := buildRFC822(user.apiLabels, full, addrKR)

			if res.err != nil {
				logrus.WithError(err).Error("Failed to build RFC822 message")

				if err := user.vault.AddFailedMessageID(event.ID); err != nil {
					user.log.WithError(err).Error("Failed to add failed message ID to vault")
				}

				if err := user.reporter.ReportMessageWithContext("Failed to build draft message (event update)", reporter.Context{
					"messageID": res.messageID,
					"error":     res.err,
				}); err != nil {
					logrus.WithError(err).Error("Failed to report message build error")
				}

				return nil
			}

			if err := user.vault.RemFailedMessageID(event.ID); err != nil {
				user.log.WithError(err).Error("Failed to remove failed message ID from vault")
			}

			user.updateCh[full.AddressID].Enqueue(imap.NewMessageUpdated(
				res.update.Message,
				res.update.Literal,
				res.update.MailboxIDs,
				res.update.ParsedMessage,
			))

			return nil
		})
	}, user.apiUserLock, user.apiAddrsLock, user.apiLabelsLock, user.updateChLock)
}

func getMailboxName(label proton.Label) []string {
	var name []string

	switch label.Type {
	case proton.LabelTypeFolder:
		name = append([]string{folderPrefix}, label.Path...)

	case proton.LabelTypeLabel:
		name = append([]string{labelPrefix}, label.Path...)

	case proton.LabelTypeContactGroup:
		fallthrough
	case proton.LabelTypeSystem:
		fallthrough
	default:
		name = label.Path
	}

	return name
}<|MERGE_RESOLUTION|>--- conflicted
+++ resolved
@@ -321,13 +321,7 @@
 			user.apiLabels[event.Label.ID] = event.Label
 		}
 
-<<<<<<< HEAD
-		user.apiLabels[event.Label.ID] = event.Label
-
 		for _, updateCh := range xslices.Unique(maps.Values(user.updateCh)) {
-=======
-		for _, updateCh := range user.updateCh {
->>>>>>> e8ee9de5
 			updateCh.Enqueue(newMailboxCreatedUpdate(imap.MailboxID(event.ID), getMailboxName(event.Label)))
 		}
 
@@ -352,13 +346,7 @@
 			user.apiLabels[event.Label.ID] = event.Label
 		}
 
-<<<<<<< HEAD
-		user.apiLabels[event.Label.ID] = event.Label
-
 		for _, updateCh := range xslices.Unique(maps.Values(user.updateCh)) {
-=======
-		for _, updateCh := range user.updateCh {
->>>>>>> e8ee9de5
 			updateCh.Enqueue(imap.NewMailboxUpdated(
 				imap.MailboxID(event.ID),
 				getMailboxName(event.Label),
@@ -384,13 +372,7 @@
 			delete(user.apiLabels, event.ID)
 		}
 
-<<<<<<< HEAD
-		delete(user.apiLabels, event.ID)
-
 		for _, updateCh := range xslices.Unique(maps.Values(user.updateCh)) {
-=======
-		for _, updateCh := range user.updateCh {
->>>>>>> e8ee9de5
 			updateCh.Enqueue(imap.NewMailboxDeleted(imap.MailboxID(event.ID)))
 		}
 

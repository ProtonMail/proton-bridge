<<<<<<< HEAD
=======
## v1.8.9
- 2021-09-01

### Fixed

- Fixed an issues with incorrect handling of 401 server error leading to random Bridge logouts
- Changed encoding of message/rfc822 - to better handle sending of the .msg files
- Fixed crash within RFC822 builder for invalid or empty headers
- Fixed crash within RFC822 builder for header with key length > 76 chars


## v1.8.7
- 2021-06-22

### New

- Updated crypto-libraries to gopenpgp/v2 v2.1.10

### Fixed

- Fixed IMAP/SMTP restart in Bridge to mitigate connection issues
- Fixed unknown charset error for 'combined' messages
- Implemented a long-term fix for 'invalid or missing message signature' error


>>>>>>> 444f2d8a
## v1.8.5
- 2021-06-11

### New

<<<<<<< HEAD
- Implemented golang Secure Remote Password Protocol
=======
- Updated golang Secure Remote Password Protocol
>>>>>>> 444f2d8a
- Updated crypto-libraries to gopenpgp/v2 v2.1.9
- Implemented new message parser (for imports from external accounts)

### Fixed

- Bridge not to strip PGP signatures of incoming clear text messages
- Import of messages with malformed MIME header
- Improved parsing of message headers
- Fetching bodies of non-multipart messages
- Sync and performance improvements


## v1.8.3
- 2021-05-27

### Fixed

- A bug with sending encrypted emails to external contacts 


## v1.8.2
- 2021-05-21

### Fixed

- Hotfix for error during bug reporting


## v1.8.1
- 2021-05-19

### Fixed

- Hotfix for crash when listing empty folder


## v1.8.0
- 2021-05-10

### New

- Implemented connection manager to improve performance during weak connection, better handling of connection loss and other connectivity issues
- Prompt profile installation during Apple Mail auto-configuration on MacOS Big Sur

### Fixed

- Bugs with building of message bodies/headers
- Incorrect naming format of some of the attachments 


## v1.7.1
- 2021-04-27

### New

- Refactor of message builder to achieve greater RFC compliance
- Increased the number of message fetchers to allow more parallel requests - performance improvement
- Log changes for easier debugging (update-related)

### Fixed

- Removed html-wrappig of non-decriptable messages - to facilitate decryption outside Bridge and/or allow to store such messages as they are
- Tray icon issues with multiple displays on MacOS


## v1.6.9
- 2021-03-30

### New

- Revise storage locations for the config files, preferences and cache
- Log improvements for easier debugging (sync issues)
- Added relevant metadata to Windows builds

### Fixed

- Fixed the way Bridge interacts with Windows Firewall and Defender
- Fixed potential security vulnerability related to rpath
- Improved parsing of embedded messages
- GUI bug fixes


## v1.6.6
- 2021-02-26

### Fixed

- Fixed update notifications
- Fixed GUI freeze while switching to early update channel
- Fixed Bridge autostart
- Improved signing of update packages

## v1.6.5
- 2021-02-22

### New

- Allow to choose which keychain is used by Bridge on Linux
- Added automatic update CLI commands
- Improved performance during slow connection
- Added IMAP requests to the logs for easier debugging 

### Fixed

- NoGUI bulid
- Background of GUI welcome message
- Incorrect total mailbox size displayed in Apple Mail

## v1.6.3
- 2021-02-16

### New

- Added desktop files and icon in Bridge repo
- Better detection of MacOS version to improve automatic AppleMail configuration
- Clearing cache after switching early access off

### Fixed

- Better poor connection handling - added retries for starting IMAP server after the connection was down
- Excluding updates from 'clearing cache'
- Not allowing copying from Inbox to Sent and vice versa
- Improvements to moving messages (unlabelling folders)
- Fixed the separation of release notes for 'early' and 'stable' channels


## v1.6.2
- 2021-02-02

### New
Introducing silent updates

- Introducing 'early' and 'stable' updates channels
- Allowing users to enable early access from within the GUI
- Adding and option to disable silent updates in settings

Changing the distribution of release notes

Performance and stability

- Implement support of UID EXPUNGE - to avoid avoid unnecessary resync
- Improve memory usage - gopenpgp dependency updated to v2.1.3
- Reducing network traffic by caching message size and body structure

Adding a scroll bar to the settings tab

### Fixed
- Fetch errors - introducing a stop to the imap server once there is no internet connection
- Setting up flags to avoid messages misplacement
- Inline messages incorrectly changed to attachments 
- Reporting bug from accounts with empty account name
- Panic when stopping import progress during loading mailboxes info
- Panic when modifying addresses during changing address mode
- Panic when trying to parse a multipart/alternative section that has no child sections
- Prevent potential loss of messages when moving to local folder and back<|MERGE_RESOLUTION|>--- conflicted
+++ resolved
@@ -1,5 +1,3 @@
-<<<<<<< HEAD
-=======
 ## v1.8.9
 - 2021-09-01
 
@@ -25,17 +23,12 @@
 - Implemented a long-term fix for 'invalid or missing message signature' error
 
 
->>>>>>> 444f2d8a
 ## v1.8.5
 - 2021-06-11
 
 ### New
 
-<<<<<<< HEAD
-- Implemented golang Secure Remote Password Protocol
-=======
 - Updated golang Secure Remote Password Protocol
->>>>>>> 444f2d8a
 - Updated crypto-libraries to gopenpgp/v2 v2.1.9
 - Implemented new message parser (for imports from external accounts)
 
